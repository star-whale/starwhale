--- conflicted
+++ resolved
@@ -43,7 +43,7 @@
     binary_mask_tensor = torch.as_tensor(binary_mask, dtype=torch.uint8)
     binary_mask_tensor = (
         binary_mask_tensor.permute(0, 2, 1).contiguous().permute(0, 2, 1)
-    )
+    )<<<<<<< sintel_main
 
     coco_annotations = []
     for i in range(0, len(object_ids)):
@@ -62,7 +62,7 @@
                 id=self.object_id,
                 image_id=image_id,
                 category_id=1,  # PennFudan Dataset only has one class-PASPersonStanding
-                segmentation=rle,
+                segmentation=rle,<<<<<<< sintel_main
                 area=_bbox.width * _bbox.height,
                 bbox=_bbox,
                 iscrowd=0,  # suppose all instances are not crowd
@@ -316,7 +316,7 @@
 )
 ```
 
-|参数|说明|
+|参数|说明|<<<<<<< sintel_main
 |---|---|
 |`content`|text内容|
 |`encoding`|text的编码格式|
@@ -588,7 +588,24 @@
     UNDEFINED = "undefined"
 ```
 
-<<<<<<< HEAD
+
+## 14. starwhale.BoundingBox3D
+
+提供在二维界面上绘制3D边界框的能力，需要前后两个边界框的`BoundingBox`信息`bbox_a`, `bbox_b`。Github上的[代码链接](https://github.com/star-whale/starwhale/blob/4d240d0c8ec1e7d7c98746ebbd814d2647fb16af/client/starwhale/core/dataset/type.py#L551)。
+
+```python
+BoundingBox3D(
+    bbox_a: BoundingBox,
+    bbox_b: BoundingBox,
+)
+
+```
+
+|参数| 说明                |
+|---|-------------------|
+|`bbox_a`| 在二维UI上，3D框靠近用户的一面 |
+|`bbox_b`| 在二维UI上，3D框远离用户的一面        |
+
 ## 15. starwhale.NumpyBinary
 
 在构建`Dataset`的时候，用户可以使`NumpyBinary`来存储`ndarray`，以提高starwhale的存储效率。`fp`为`ndarray`在本地的存储路径，或者`bytes`，`dtype`是`numpy`的`dtype`，`shape`为`ndarray`的形状，`link`可以作为`fp`的备选输入。Github上的[代码链接](https://github.com/star-whale/starwhale/blob/02ed82a406ef403416a6faf67f41341e68c38acd/client/starwhale/core/dataset/type.py#L326)。
@@ -601,22 +618,4 @@
    shape: _TShape,
    link: t.Optional[Link] = None,
 )
-```
-=======
-## 14. starwhale.BoundingBox3D
-
-提供在二维界面上绘制3D边界框的能力，需要前后两个边界框的`BoundingBox`信息`bbox_a`, `bbox_b`。Github上的[代码链接](https://github.com/star-whale/starwhale/blob/4d240d0c8ec1e7d7c98746ebbd814d2647fb16af/client/starwhale/core/dataset/type.py#L551)。
-
-```python
-BoundingBox3D(
-    bbox_a: BoundingBox,
-    bbox_b: BoundingBox,
-)
-
-```
-
-|参数| 说明                |
-|---|-------------------|
-|`bbox_a`| 在二维UI上，3D框靠近用户的一面 |
-|`bbox_b`| 在二维UI上，3D框远离用户的一面        |
->>>>>>> 7b36b671
+```