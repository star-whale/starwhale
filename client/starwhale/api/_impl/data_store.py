--- conflicted
+++ resolved
@@ -15,10 +15,6 @@
 from typing_extensions import Protocol
 
 from starwhale.utils.fs import ensure_dir
-<<<<<<< HEAD
-=======
-from starwhale.utils.config import SWCliConfigMixed
->>>>>>> 42eab879
 
 
 class Type:
@@ -541,15 +537,7 @@
 
     def dump(self, root_path: str) -> None:
         path = _get_table_path(root_path, self.table_name)
-<<<<<<< HEAD
-        if not os.path.exists(path):
-            ensure_dir(path)
-        if not os.path.isdir(path):
-            raise RuntimeError(f"{path} is not a directory")
-=======
         ensure_dir(path)
-
->>>>>>> 42eab879
         max_index = -1
         for file in os.listdir(path):
             type, index = _parse_parquet_name(file)
