import os
import re
import sys
import json
import atexit
import pathlib
import threading
from typing import Any, Set, cast, Dict, List, Tuple, Iterator, Optional

import numpy as np
import pyarrow as pa  # type: ignore
import pyarrow.parquet as pq  # type: ignore
from loguru import logger
from typing_extensions import Protocol

from starwhale.utils.fs import ensure_dir
from starwhale.utils.config import SWCliConfigMixed


class Type:
    def __init__(
        self, name: str, pa_type: pa.DataType, nbits: int, default_value: Any
    ) -> None:
        self.name = name
        self.pa_type = pa_type
        self.nbits = nbits
        self.default_value = default_value

    def serialize(self, value: Any) -> Any:
        return value

    def deserialize(self, value: Any) -> Any:
        return value

    def __str__(self) -> str:
        if self.name == "int" or self.name == "float":
            return f"{self.name}{self.nbits}"
        else:
            return self.name

    __repr__ = __str__


class LinkType(Type):
    def __init__(self) -> None:
        super().__init__("link", pa.string(), 32, "")

    def serialize(self, value: Any) -> Any:
        if value is None:
            return None
        assert isinstance(value, Link)
        return str(value)

    def deserialize(self, value: Any) -> Any:
        if value is None:
            return None
        d = json.loads(value)
        return Link(
            d.get("uri", None), d.get("display_text", None), d.get("mime_type", None)
        )


class Link:
    def __init__(
        self,
        uri: str,
        display_text: Optional[str] = None,
        mime_type: Optional[str] = None,
    ) -> None:
        self.uri = uri
        self.display_text = display_text
        self.mime_type = mime_type

    def __str__(self) -> str:
        return json.dumps(
            {
                "uri": self.uri,
                "display_text": self.display_text,
                "mime_type": self.mime_type,
            }
        )

    def __eq__(self, other: Any) -> bool:
        return (
            isinstance(other, Link)
            and self.uri == other.uri
            and self.display_text == other.display_text
            and self.mime_type == other.mime_type
        )


NONE = Type("none", None, 1, None)
INT8 = Type("int", pa.int8(), 8, 0)
INT16 = Type("int", pa.int16(), 16, 0)
INT32 = Type("int", pa.int32(), 32, 0)
INT64 = Type("int", pa.int64(), 64, 0)
FLOAT16 = Type("float", pa.float16(), 16, 0.0)
FLOAT32 = Type("float", pa.float32(), 32, 0.0)
FLOAT64 = Type("float", pa.float64(), 64, 0.0)
BOOL = Type("bool", pa.bool_(), 1, 0)
STRING = Type("str", pa.string(), 32, "")
BYTES = Type("bytes", pa.binary(), 32, b"")
LINK = LinkType()

_TYPE_DICT: Dict[Any, Type] = {
    type(None): NONE,
    np.byte: INT8,
    np.int8: INT8,
    np.int16: INT16,
    np.int32: INT32,
    np.int64: INT64,
    int: INT64,
    np.float16: FLOAT16,
    np.float32: FLOAT32,
    np.float_: FLOAT64,
    float: FLOAT64,
    np.bool_: BOOL,
    bool: BOOL,
    str: STRING,
    bytes: BYTES,
    Link: LINK,
}

_TYPE_NAME_DICT = {str(v): v for k, v in _TYPE_DICT.items()}


def _get_type(obj: Any) -> Optional[Type]:
    return _TYPE_DICT.get(type(obj), None)


class ColumnSchema:
    def __init__(self, name: str, type: Type) -> None:
        self.name = name
        self.type = type

    def __eq__(self, other: Any) -> bool:
        return (
            isinstance(other, ColumnSchema)
            and self.name == other.name
            and self.type is other.type
        )


class TableSchema:
    def __init__(self, key_column: str, columns: List[ColumnSchema]) -> None:
        self.key_column = key_column
        self.columns = {col.name: col for col in columns}

    def copy(self) -> "TableSchema":
        return TableSchema(self.key_column, list(self.columns.values()))

    @staticmethod
    def parse(json_str: str) -> "TableSchema":
        d = json.loads(json_str)
        return TableSchema(
            d["key"],
            [
                ColumnSchema(col["name"], _TYPE_NAME_DICT[col["type"]])
                for col in d["columns"]
            ],
        )

    def __str__(self) -> str:
        return json.dumps(
            {
                "key": self.key_column,
                "columns": [
                    {"name": col.name, "type": str(col.type)}
                    for col in self.columns.values()
                ],
            }
        )

    __rept__ = __str__

    def __eq__(self, other: Any) -> bool:
        return (
            isinstance(other, TableSchema)
            and self.key_column == other.key_column
            and self.columns == other.columns
        )


def _get_table_path(root_path: str, table_name: str) -> str:
    return str(pathlib.Path(root_path) / table_name)


def _parse_parquet_name(name: str) -> Tuple[str, int]:
    try:
        if name.endswith(".parquet"):
            if name.startswith("base-"):
                return "base", int(name[5:-8])
            elif name.startswith("patch-"):
                return "patch", int(name[6:-8])
    except ValueError:
        # ignore invalid filename
        pass
    return "", 0


def _write_parquet_file(filename: str, table: pa.Table) -> None:
    with pq.ParquetWriter(filename, table.schema) as writer:
        writer.write_table(table)


def _scan_parquet_file(
    path: str,
    columns: Optional[Dict[str, str]] = None,
    start: Optional[Any] = None,
    end: Optional[Any] = None,
) -> Iterator[dict]:
    f = pq.ParquetFile(path)
    schema_arrow = f.schema_arrow
    if columns is None:
        columns = {
            name: name
            for name in schema_arrow.names
            if name != "-" and not name.startswith("~")
        }
    schema = TableSchema.parse(f.metadata.metadata[b"schema"].decode("utf-8"))
    key_index = schema_arrow.get_field_index(schema.key_column)
    if key_index < 0:
        raise RuntimeError(
            f"key {schema.key_column} is not found in names: {schema_arrow.names}"
        )
    key_alias = columns.get(schema.key_column, None)
    all_cols = [schema.key_column]
    if schema_arrow.get_field_index("-") >= 0:
        all_cols.append("-")
    for name, alias in columns.items():
        if (
            name != schema.key_column
            and name != "-"
            and schema_arrow.get_field_index(name) >= 0
        ):
            all_cols.append(name)
    for name in schema_arrow.names:
        if name.startswith("~") and name[1:] in columns:
            all_cols.append(name)

    for i in range(f.num_row_groups):
        stats = f.metadata.row_group(i).column(key_index).statistics
        if (end is not None and stats.min >= end) or (
            start is not None and stats.max < start
        ):
            continue
        table = f.read_row_group(i, all_cols)
        names = table.schema.names
        types = [schema.columns[name].type for name in names]
        n_rows = table[0].length()
        n_cols = len(names)
        for j in range(n_rows):
            key = types[0].deserialize(table[0][j].as_py())
            if (start is not None and key < start) or (end is not None and key >= end):
                continue
            d = {"*": key}
            if key_alias is not None:
                d[key_alias] = key
            for k in range(1, n_cols):
                name = names[k]
                value = types[k].deserialize(table[k][j].as_py())
                if name == "-":
                    if value is not None:
                        d["-"] = value
                elif name.startswith("~") and value:
                    d.pop(columns.get(name[1:], ""), "")
                else:
                    alias = columns.get(name, "")
                    if alias != "" and value is not None:
                        d[alias] = value
            yield d


def _merge_scan(iters: List[Iterator[Dict[str, Any]]]) -> Iterator[dict]:
    class Node:
        def __init__(self, index: int, iter: Iterator[dict]) -> None:
            self.index = index
            self.iter = iter
            self.item: Optional[Dict[str, Any]] = None
            self.exhausted = False
            self.nextItem()

        def nextItem(self) -> None:
            try:
                self.item = next(self.iter)
                self.exhausted = False
                self.key = cast(str, self.item["*"])
            except StopIteration:
                self.exhausted = True
                self.item = None
                self.key = ""

    nodes = []
    for _i, _iter in enumerate(iters):
        _node = Node(_i, _iter)
        if not _node.exhausted:
            nodes.append(_node)

    while len(nodes) > 0:
        key = min(nodes, key=lambda x: x.key).key
        d: Dict[str, Any] = {}
        for i in range(len(nodes)):
            while nodes[i].key == key:
                item = nodes[i].item
                assert item is not None
                removal = item.pop("-", False)
                item.pop("*", None)
                if removal:
                    d.clear()
                else:
                    d.update(item)
                nodes[i].nextItem()
        if len(d) > 0:
            d["*"] = key
            yield d
        nodes = [node for node in nodes if not node.exhausted]


def _get_table_files(path: str) -> List[str]:
    if not os.path.exists(path):
        logger.warning(f"not find path {path} as table file path")
        return []

    if not os.path.isdir(path):
        raise RuntimeError(f"{path} is not a directory")

    patches = []
    base_index = -1
    for file in os.listdir(path):
        type, index = _parse_parquet_name(file)
        if type == "base" and index > base_index:
            base_index = index
        elif type == "patch":
            patches.append(index)
    if base_index >= 0:
        ret = [os.path.join(path, f"base-{base_index}.parquet")]
    else:
        ret = []
    patches.sort()
    for i in patches:
        if i > base_index:
            ret.append(os.path.join(path, f"patch-{i}.parquet"))
    return ret


def _read_table_schema(path: str) -> TableSchema:
    if not os.path.exists(path):
        raise RuntimeError(f"path not found: {path}")
    if not os.path.isdir(path):
        raise RuntimeError(f"{path} is not a directory")

    files = _get_table_files(path)
    if len(files) == 0:
        raise RuntimeError(f"table is empty, path:{path}")

    schema = pq.read_schema(files[-1])
    if schema.metadata is None:
        raise RuntimeError(f"no metadata for file {files[-1]}")

    schema_data = schema.metadata.get(b"schema", None)
    if schema_data is None:
        raise RuntimeError(f"no schema for file {files[-1]}")

    return TableSchema.parse(schema_data.decode())


def _scan_table(
    path: str,
    columns: Optional[Dict[str, str]] = None,
    start: Optional[Any] = None,
    end: Optional[Any] = None,
    explicit_none: bool = False,
) -> Iterator[dict]:
    iters = []
    for file in _get_table_files(path):
        iters.append(_scan_parquet_file(file, columns, start, end))
    column_names = []
    if len(iters) > 0:
        schema = _read_table_schema(path)
        column_names = [
            col.name
            for col in schema.columns.values()
            if col.name != "-" and not col.name.startswith("~")
        ]
    for record in _merge_scan(iters):
        if explicit_none:
            for col in column_names:
                record.setdefault(col, None)
        yield record


def _records_to_table(
    schema: TableSchema, records: List[Dict[str, Any]], deletes: List[Any]
) -> pa.Table:
    if len(records) == 0:
        return
    schema = schema.copy()
    if len(deletes) > 0:
        schema.columns["-"] = ColumnSchema("-", BOOL)
        for key in deletes:
            records.append({schema.key_column: key, "-": True})
    records.sort(key=lambda x: cast(str, x.get(schema.key_column)), reverse=True)
    d: Dict[str, Any] = {}
    nulls: Dict[str, List[int]] = {}
    for i in range(len(records)):
        record = records[len(records) - 1 - i]
        for col, col_schema in schema.columns.items():
            if col in record:
                value = record.get(col)
                if value is None:
                    nulls.setdefault(col, []).append(i)
            else:
                value = None
            d.setdefault(col, []).append(col_schema.type.serialize(value))
    for col, indexes in nulls.items():
        schema.columns["~" + col] = ColumnSchema("~" + col, BOOL)
        data = [False] * len(records)
        for i in indexes:
            data[i] = True
        d["~" + col] = data
    pa_schema = pa.schema(
        [(k, v.type.pa_type) for k, v in schema.columns.items()],
        {"schema": str(schema)},
    )
    return pa.Table.from_pydict(d, schema=pa_schema)


def _get_size(d: Any) -> int:
    ret = sys.getsizeof(d)
    if isinstance(d, dict):
        for v in d.values():
            ret += sys.getsizeof(v)
    return ret


def _update_schema(schema: TableSchema, record: Dict[str, Any]) -> TableSchema:
    new_schema = schema.copy()
    for col, value in record.items():
        value_type = _get_type(value)
        if value_type is None:
            raise RuntimeError(f"unsupported type {type(value)} for field {col}")
        column_schema = schema.columns.get(col, None)
        if (
            column_schema is not None
            and column_schema.type is not NONE
            and value_type is not NONE
            and value_type is not column_schema.type
            and value_type.name != column_schema.type.name
        ):
            raise RuntimeError(
                f"can not insert a record with field {col} of type {value_type}, {column_schema.type} expected"
            )
        if column_schema is None:
            new_schema.columns[col] = ColumnSchema(col, value_type)
        elif column_schema.type is NONE:
            new_schema.columns[col].type = value_type
        elif value_type is not NONE and value_type.nbits > column_schema.type.nbits:
            new_schema.columns[col].type = value_type
    return new_schema


class MemoryTable:
    def __init__(self, table_name: str, schema: TableSchema) -> None:
        self.table_name = table_name
        self.schema = schema.copy()
        self.records: Dict[Any, Dict[str, Any]] = {}
        self.deletes: Set[Any] = set()
        self.nbytes = 0
        self.lock = threading.Lock()

    def get_schema(self) -> TableSchema:
        with self.lock:
            return self.schema.copy()

    def load(self, root_path: str) -> None:
        for record in _scan_table(_get_table_path(root_path, self.table_name)):
            key = record.get(self.schema.key_column, None)
            actual = record.pop("*")
            if record.get(self.schema.key_column, None) != key:
                raise RuntimeError(
                    f"failed to load table {self.table_name}: key column={self.schema.key_column}, expected key:{key}, actual key:{actual}"
                )
            record.pop("-", None)
            self.records[key] = record

    def scan(
        self,
        columns: Optional[Dict[str, str]] = None,
        start: Optional[Any] = None,
        end: Optional[Any] = None,
        explicit_none: bool = False,
    ) -> Iterator[Dict[str, Any]]:
        with self.lock:
            schema = self.schema.copy()
            records = [
                {self.schema.key_column: key, "-": True}
                for key in self.deletes
                if (start is None or key >= start) and (end is None or key < end)
            ]
            for k, v in self.records.items():
                if (start is None or k >= start) and (end is None or k < end):
                    records.append(v)
        records.sort(key=lambda x: cast(str, x[self.schema.key_column]))
        for r in records:
            if columns is None:
                d = r
            else:
                d = {columns[k]: v for k, v in r.items() if k in columns}
                if "-" in r:
                    d["-"] = r["-"]
            d["*"] = r[self.schema.key_column]
            if explicit_none:
                for col in schema.columns.values():
                    d.setdefault(col.name, None)
            else:
                d = {k: v for k, v in d.items() if v is not None}
            yield d

    def insert(self, record: Dict[str, Any]) -> None:
        with self.lock:
            self.schema = _update_schema(self.schema, record)
            key = record.get(self.schema.key_column)
            r = self.records.setdefault(key, record)
            if r is record:
                self.nbytes += _get_size(record)
            else:
                self.nbytes -= _get_size(r)
                r.update(record)
                self.nbytes += _get_size(r)

    def delete(self, keys: List[Any]) -> None:
        with self.lock:
            for key in keys:
                self.deletes.add(key)
                self.nbytes += _get_size(key)
                r = self.records.pop(key, None)
                if r is not None:
                    self.nbytes -= _get_size(r)

    def dump(self, root_path: str) -> None:
        path = _get_table_path(root_path, self.table_name)
        ensure_dir(path)
        max_index = -1
        for file in os.listdir(path):
            type, index = _parse_parquet_name(file)
            if type != "" and index > max_index:
                max_index = index
        if max_index < 0:
            filename = "base-0.parquet"
        else:
            filename = f"base-{max_index + 1}.parquet"
        _write_parquet_file(
            os.path.join(path, filename),
            _records_to_table(
                self.schema,
                list(self.records.values()),
                list(self.deletes),
            ),
        )


class LocalDataStore:
    _instance = None
    _lock = threading.Lock()

    @staticmethod
    def get_instance() -> "LocalDataStore":
        with LocalDataStore._lock:
            if LocalDataStore._instance is None:

                ds_path = SWCliConfigMixed().datastore_dir
                ensure_dir(ds_path)

                LocalDataStore._instance = LocalDataStore(str(ds_path))
                atexit.register(LocalDataStore._instance.dump)
            return LocalDataStore._instance

    def __init__(self, root_path: str) -> None:
        self.root_path = root_path
        self.name_pattern = re.compile(r"^[A-Za-z0-9-_/ ]+$")
        self.tables: Dict[str, MemoryTable] = {}

    def put(
        self, table_name: str, schema: TableSchema, records: List[Dict[str, Any]]
    ) -> None:
        if self.name_pattern.match(table_name) is None:
            raise RuntimeError(
                f"invalid table name {table_name}, only letters(A-Z, a-z), digits(0-9), hyphen('-'), and underscore('_') are allowed"
            )
        for r in records:
            for k in r.keys():
                if self.name_pattern.match(k) is None:
                    raise RuntimeError(
                        f"invalid column name {k}, only letters(A-Z, a-z), digits(0-9), hyphen('-'), and underscore('_') are allowed"
                    )
        table = self.tables.get(table_name, None)
        if table is None:
            table = MemoryTable(table_name, schema)
            table.load(self.root_path)
            self.tables[table_name] = table
        if schema.key_column != table.schema.key_column:
            raise RuntimeError(
                f"invalid key column, expected {table.schema.key_column}, actual {schema.key_column}"
            )
        for r in records:
            key = r.get(schema.key_column, None)
            if key is None:
                raise RuntimeError(
                    f"key {schema.key_column} should not be none, record: {r.keys()}"
                )
            for name in r.keys():
                if self.name_pattern.match(name) is None:
                    raise RuntimeError(
                        f"invalid column name {name}, only letters(A-Z, a-z), digits(0-9), hyphen('-'), and underscore('_') are allowed"
                    )
            if "-" in r:
                table.delete([key])
            else:
                table.insert(r)

    def scan_tables(
        self,
        tables: List[Tuple[str, str, bool]],
        columns: Optional[Dict[str, str]] = None,
        start: Optional[Any] = None,
        end: Optional[Any] = None,
    ) -> Iterator[Dict[str, Any]]:
        # check for alias duplications
        if columns is not None:
            alias_map: Dict[str, str] = {}
            for col, alias in columns.items():
                key = alias_map.setdefault(alias, col)
                if key != col:
                    raise RuntimeError(
                        f"duplicate alias {alias} for column {col} and {key}"
                    )

        class TableInfo:
            def __init__(
                self,
                name: str,
                key_column_type: pa.DataType,
                columns: Optional[Dict[str, str]],
                explicit_none: bool,
                path: str,
            ) -> None:
                self.name = name
                self.key_column_type = key_column_type
                self.columns = columns
                self.explicit_none = explicit_none
                self.path = path

        logger.debug(f"scan enter, table size:{len(tables)}")
        infos: List[TableInfo] = []
        for table_name, table_alias, explicit_none in tables:
            table_path = _get_table_path(self.root_path, table_name)
            table = self.tables.get(table_name, None)
            if table is None:
                schema = _read_table_schema(table_path)
            else:
                schema = table.get_schema()
            key_column_type = schema.columns[schema.key_column].type.pa_type
            column_names = schema.columns.keys()
            col_prefix = table_alias + "."

            cols: Optional[Dict[str, str]]
            if columns is None or col_prefix + "*" in columns:
                cols = None
            else:
                cols = {}
                for name in column_names:
                    alias = columns.get(name, "")
                    alias = columns.get(col_prefix + name, alias)
                    if alias != "":
                        cols[name] = alias
            infos.append(
                TableInfo(table_name, key_column_type, cols, explicit_none, table_path)
            )

        # check for key type conflictions
        for info in infos:
            if info is infos[0]:
                continue
            if info.key_column_type != infos[0].key_column_type:
                raise RuntimeError(
                    "conflicting key field type. "
                    f"{info.name} has a key of type {info.key_column_type},"
                    f" while {infos[0].name} has a key of type {infos[0].key_column_type}"
                )
        iters = []
        for info in infos:
            if info.name in self.tables:
                logger.debug(f"scan by memory table{info.name}")
                iters.append(
                    self.tables[info.name].scan(
                        info.columns, start, end, info.explicit_none
                    )
                )
            else:
                logger.debug(f"scan by disk table{info.name}")
                iters.append(
<<<<<<< HEAD
                    _scan_table(
                        f"{self.root_path}/{info.name}",
                        info.columns,
                        start,
                        end,
                        info.explicit_none,
                    )
=======
                    _scan_table(info.path, info.columns, start, end, info.explicit_none)
>>>>>>> 2cb09923
                )

        for record in _merge_scan(iters):
            record.pop("*", None)
            yield record

    def dump(self) -> None:
        logger.debug(f"tables size:{len(self.tables.values())}")
        for table in list(self.tables.values()):
            logger.debug(f"dump {table.table_name} to {self.root_path}")
            table.dump(self.root_path)


class RemoteDataStore:
    def put(
        self, table_name: str, schema: TableSchema, records: List[Dict[str, Any]]
    ) -> None:
        ...

    def scan_tables(
        self,
        tables: List[Tuple[str, str, bool]],
        columns: Optional[Dict[str, str]] = None,
        start: Optional[Any] = None,
        end: Optional[Any] = None,
    ) -> Iterator[Dict[str, Any]]:
        ...


class DataStore(Protocol):
    def put(
        self, table_name: str, schema: TableSchema, records: List[Dict[str, Any]]
    ) -> None:
        ...

    def scan_tables(
        self,
        tables: List[Tuple[str, str, bool]],
        columns: Optional[Dict[str, str]] = None,
        start: Optional[Any] = None,
        end: Optional[Any] = None,
    ) -> Iterator[Dict[str, Any]]:
        ...


def get_data_store() -> DataStore:
    instance = os.getenv("SW_INSTANCE")
    if instance is None or instance == "local":
        return LocalDataStore.get_instance()
    else:
        return RemoteDataStore()


def _flatten(record: Dict[str, Any]) -> Dict[str, Any]:
    def _new(key_prefix: str, src: Dict[str, Any], dest: Dict[str, Any]) -> None:
        for k, v in src.items():
            k = key_prefix + str(k)
            if type(v) is dict:
                _new(k + "/", v, dest)
            dest[k] = v

    for v in record.values():
        if type(v) is dict:
            ret: Dict[str, Any] = {}
            _new("", record, ret)
            return ret
    return record


class TableWriter(threading.Thread):
    def __init__(self, table_name: str, key_column: str = "id") -> None:
        super().__init__()
        self.table_name = table_name
        self.schema = TableSchema(key_column, [])
        self.records: List[Dict[str, Any]] = []
        self.stopped = False
        self.data_store = get_data_store()
        self.cond = threading.Condition()
        self.setDaemon(True)
        atexit.register(self.close)
        self.start()

    def __enter__(self) -> Any:
        return self

    def __exit__(self, type: Any, value: Any, tb: Any) -> None:
        self.close()

    def close(self) -> None:
        with self.cond:
            if not self.stopped:
                atexit.unregister(self.close)
                self.stopped = True
                self.cond.notify()
        self.join()

    def insert(self, record: Dict[str, Any]) -> None:
        record = _flatten(record)
        for k in record:
            for ch in k:
                if (
                    not ch.isalnum()
                    and ch != "-"
                    and ch != "_"
                    and ch != "/"
                    and not ch.isspace()
                ):
                    raise RuntimeError(f"invalid field {k}")
        self._insert(record)

    def delete(self, key: Any) -> None:
        self._insert({self.schema.key_column: key, "-": True})

    def _insert(self, record: Dict[str, Any]) -> None:
        key = record.get(self.schema.key_column, None)
        if key is None:
            raise RuntimeError(
                f"the key {self.schema.key_column} should not be none, record:{record}"
            )
        with self.cond:
            self.schema = _update_schema(self.schema, record)
            self.records.append(record)
            self.cond.notify()

    def run(self) -> None:
        while True:
            with self.cond:
                while not self.stopped and len(self.records) == 0:
                    self.cond.wait()
                if len(self.records) == 0:
                    break
                records = self.records
                self.records = []
            self.data_store.put(self.table_name, self.schema, records)<|MERGE_RESOLUTION|>--- conflicted
+++ resolved
@@ -699,17 +699,7 @@
             else:
                 logger.debug(f"scan by disk table{info.name}")
                 iters.append(
-<<<<<<< HEAD
-                    _scan_table(
-                        f"{self.root_path}/{info.name}",
-                        info.columns,
-                        start,
-                        end,
-                        info.explicit_none,
-                    )
-=======
                     _scan_table(info.path, info.columns, start, end, info.explicit_none)
->>>>>>> 2cb09923
                 )
 
         for record in _merge_scan(iters):
