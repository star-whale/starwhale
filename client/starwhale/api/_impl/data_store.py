import os
import re
import sys
import json
import atexit
import base64
import struct
import urllib
import pathlib
import binascii
import threading
from typing import Any, Set, cast, Dict, List, Tuple, Union, Iterator, Optional

import numpy as np
import pyarrow as pa  # type: ignore
import requests
import pyarrow.parquet as pq  # type: ignore
from typing_extensions import Protocol

from starwhale.utils.fs import ensure_dir
from starwhale.utils.config import SWCliConfigMixed

try:
    import fcntl

    has_fcntl = True
except ImportError:
    has_fcntl = False


def _check_move(src: str, dest: str) -> bool:
    if has_fcntl:
        with open(os.path.join(os.path.dirname(src), ".lock"), "w") as f:
            try:
                fcntl.flock(f, fcntl.LOCK_EX)  # type: ignore
            except OSError:
                return False
            try:
                os.rename(src, dest)
                return True
            finally:
                fcntl.flock(f, fcntl.LOCK_UN)  # type: ignore
    else:
        # windows
        try:
            os.rename(src, dest)
            return True
        except FileExistsError:
            return False


class Type:
    def __init__(
        self, name: str, pa_type: pa.DataType, nbits: int, default_value: Any
    ) -> None:
        self.name = name
        self.pa_type = pa_type
        self.nbits = nbits
        self.default_value = default_value

    def serialize(self, value: Any) -> Any:
        return value

    def deserialize(self, value: Any) -> Any:
        return value

    def encode(self, value: Any) -> Optional[str]:
        if value is None:
            return None
        if self is UNKNOWN:
            return None
        if self is BOOL:
            if value:
                return "1"
            else:
                return "0"
        if self is STRING:
            return cast(str, value)
        if self is BYTES:
            return base64.b64encode(value).decode()
        if self.name == "int":
            return f"{value:x}"
        if self.name == "float":
            if self.nbits == 16:
                return binascii.hexlify(struct.pack(">e", value)).decode()
            if self.nbits == 32:
                return binascii.hexlify(struct.pack(">f", value)).decode()
            if self.nbits == 64:
                return binascii.hexlify(struct.pack(">d", value)).decode()
        raise RuntimeError("invalid type " + str(self))

    def decode(self, value: str) -> Any:
        if value is None:
            return None
        if self is UNKNOWN:
            return None
        if self is BOOL:
            return value == "1"
        if self is STRING:
            return value
        if self is BYTES:
            return base64.b64decode(value)
        if self.name == "int":
            return int(value, 16)
        if self.name == "float":
            raw = binascii.unhexlify(value)
            if self.nbits == 16:
                return struct.unpack(">e", raw)[0]
            if self.nbits == 32:
                return struct.unpack(">f", raw)[0]
            if self.nbits == 64:
                return struct.unpack(">d", raw)[0]
        raise RuntimeError("invalid type " + str(self))

    def __str__(self) -> str:
        if self.name == "int" or self.name == "float":
            return f"{self.name}{self.nbits}".upper()
        else:
            return self.name.upper()

    __repr__ = __str__


class Link:
    def __init__(
        self,
        uri: str,
        display_text: Optional[str] = None,
        mime_type: Optional[str] = None,
    ) -> None:
        self.uri = uri
        self.display_text = display_text
        self.mime_type = mime_type

    def __str__(self) -> str:
        return json.dumps(
            {
                "uri": self.uri,
                "display_text": self.display_text,
                "mime_type": self.mime_type,
            }
        )

    def __eq__(self, other: Any) -> bool:
        return (
            isinstance(other, Link)
            and self.uri == other.uri
            and self.display_text == other.display_text
            and self.mime_type == other.mime_type
        )


UNKNOWN = Type("unknown", None, 1, None)
INT8 = Type("int", pa.int8(), 8, 0)
INT16 = Type("int", pa.int16(), 16, 0)
INT32 = Type("int", pa.int32(), 32, 0)
INT64 = Type("int", pa.int64(), 64, 0)
FLOAT16 = Type("float", pa.float16(), 16, 0.0)
FLOAT32 = Type("float", pa.float32(), 32, 0.0)
FLOAT64 = Type("float", pa.float64(), 64, 0.0)
BOOL = Type("bool", pa.bool_(), 1, 0)
STRING = Type("string", pa.string(), 32, "")
BYTES = Type("bytes", pa.binary(), 32, b"")

_TYPE_DICT: Dict[Any, Type] = {
    type(None): UNKNOWN,
    np.byte: INT8,
    np.int8: INT8,
    np.int16: INT16,
    np.int32: INT32,
    np.int64: INT64,
    int: INT64,
    np.float16: FLOAT16,
    np.float32: FLOAT32,
    np.float_: FLOAT64,
    float: FLOAT64,
    np.bool_: BOOL,
    bool: BOOL,
    str: STRING,
    bytes: BYTES,
}

_TYPE_NAME_DICT = {str(v): v for k, v in _TYPE_DICT.items()}


def _get_type(obj: Any) -> Optional[Type]:
    return _TYPE_DICT.get(type(obj), None)


class ColumnSchema:
    def __init__(self, name: str, type: Type) -> None:
        self.name = name
        self.type = type

    def __eq__(self, other: Any) -> bool:
        return (
            isinstance(other, ColumnSchema)
            and self.name == other.name
            and self.type is other.type
        )


class TableSchemaDesc:
    def __init__(
        self, key_column: Optional[str], columns: Optional[List[ColumnSchema]]
    ) -> None:
        self.key_column = key_column
        self.columns = columns


class TableSchema:
    def __init__(self, key_column: str, columns: List[ColumnSchema]) -> None:
        self.key_column = key_column
        self.columns = {col.name: col for col in columns}

    def copy(self) -> "TableSchema":
        return TableSchema(self.key_column, list(self.columns.values()))

    def merge(self, other: "TableSchema") -> None:
        if self.key_column != other.key_column:
            raise RuntimeError(
                f"conflicting key column, expected {self.key_column}, acutal {other.key_column}"
            )
        new_schema = {}
        for col in other.columns.values():
            column_schema = self.columns.get(col.name, None)
            if (
                column_schema is not None
                and column_schema.type is not UNKNOWN
                and col.type is not UNKNOWN
                and col.type is not column_schema.type
                and col.type.name != column_schema.type.name
            ):
                raise RuntimeError(
                    f"conflicting column type, name {col.name}, expected {column_schema.type}, actual {col.type}"
                )
            if (
                column_schema is None
                or column_schema.type is UNKNOWN
                or (
                    col.type is not UNKNOWN
                    and col.type.nbits > column_schema.type.nbits
                )
            ):
                new_schema[col.name] = col
        self.columns.update(new_schema)

    @staticmethod
    def parse(json_str: str) -> "TableSchema":
        d = json.loads(json_str)
        return TableSchema(
            d["key"],
            [
                ColumnSchema(col["name"], _TYPE_NAME_DICT[col["type"]])
                for col in d["columns"]
            ],
        )

    def __str__(self) -> str:
        return json.dumps(
            {
                "key": self.key_column,
                "columns": [
                    {"name": col.name, "type": str(col.type)}
                    for col in self.columns.values()
                ],
            }
        )

    __repr__ = __str__

    def __eq__(self, other: Any) -> bool:
        return (
            isinstance(other, TableSchema)
            and self.key_column == other.key_column
            and self.columns == other.columns
        )


def _get_table_path(root_path: str, table_name: str) -> str:
    return str(pathlib.Path(root_path) / table_name)


def _parse_parquet_name(name: str) -> Tuple[str, int]:
    try:
        if name.endswith(".parquet"):
            if name.startswith("base-"):
                return "base", int(name[5:-8])
            elif name.startswith("patch-"):
                return "patch", int(name[6:-8])
    except ValueError:
        # ignore invalid filename
        pass
    return "", 0


def _write_parquet_file(filename: str, table: pa.Table) -> None:
    with pq.ParquetWriter(filename, table.schema) as writer:
        writer.write_table(table)


def _scan_parquet_file(
    path: str,
    columns: Optional[Dict[str, str]] = None,
    start: Optional[Any] = None,
    end: Optional[Any] = None,
    keep_none: bool = False,
) -> Iterator[dict]:
    f = pq.ParquetFile(path)
    schema_arrow = f.schema_arrow
    if columns is None:
        columns = {
            name: name
            for name in schema_arrow.names
            if name != "-" and not name.startswith("~")
        }
    schema = TableSchema.parse(f.metadata.metadata[b"schema"].decode("utf-8"))
    key_index = schema_arrow.get_field_index(schema.key_column)
    if key_index < 0:
        raise RuntimeError(
            f"key {schema.key_column} is not found in names: {schema_arrow.names}"
        )
    key_alias = columns.get(schema.key_column, None)
    all_cols = [schema.key_column]
    if schema_arrow.get_field_index("-") >= 0:
        all_cols.append("-")
    for name, alias in columns.items():
        if (
            name != schema.key_column
            and name != "-"
            and schema_arrow.get_field_index(name) >= 0
        ):
            all_cols.append(name)
    for name in schema_arrow.names:
        if name.startswith("~") and name[1:] in columns:
            all_cols.append(name)

    for i in range(f.num_row_groups):
        stats = f.metadata.row_group(i).column(key_index).statistics
        if (end is not None and stats.min >= end) or (
            start is not None and stats.max < start
        ):
            continue
        table = f.read_row_group(i, all_cols)
        names = table.schema.names
        types = [schema.columns[name].type for name in names]
        n_rows = table[0].length()
        n_cols = len(names)
        for j in range(n_rows):
            key = types[0].deserialize(table[0][j].as_py())
            if (start is not None and key < start) or (end is not None and key >= end):
                continue
            d = {"*": key}
            if key_alias is not None:
                d[key_alias] = key
            for k in range(1, n_cols):
                name = names[k]
                value = types[k].deserialize(table[k][j].as_py())
                if name == "-":
                    if value is not None:
                        d["-"] = value
                elif name.startswith("~") and value:
                    alias = columns.get(name[1:], "")
                    if alias != "":
                        if keep_none:
                            d[alias] = None
                        else:
                            d.pop(alias, "")
                else:
                    alias = columns.get(name, "")
                    if alias != "" and value is not None:
                        d[alias] = value
            yield d


def _merge_scan(
    iters: List[Iterator[Dict[str, Any]]], keep_none: bool
) -> Iterator[dict]:
    class Node:
        def __init__(self, index: int, iter: Iterator[dict]) -> None:
            self.index = index
            self.iter = iter
            self.item: Optional[Dict[str, Any]] = None
            self.exhausted = False
            self.nextItem()

        def nextItem(self) -> None:
            try:
                self.item = next(self.iter)
                self.exhausted = False
                self.key = cast(str, self.item["*"])
            except StopIteration:
                self.exhausted = True
                self.item = None
                self.key = ""

    nodes = []
    for i, iter in enumerate(iters):
        node = Node(i, iter)
        if not node.exhausted:
            nodes.append(node)

    while len(nodes) > 0:
        key = min(nodes, key=lambda x: x.key).key
        d: Dict[str, Any] = {}
        for i in range(len(nodes)):
            while nodes[i].key == key:
                item = nodes[i].item
                assert item is not None
                removal = item.pop("-", False)
                item.pop("*", None)
                if removal:
                    d.clear()
                else:
                    d.update(item)
                nodes[i].nextItem()
        if len(d) > 0:
            d["*"] = key
            if not keep_none:
                d = {k: v for k, v in d.items() if v is not None}
            yield d
        nodes = [node for node in nodes if not node.exhausted]


def _get_table_files(path: str) -> List[str]:
    ensure_dir(path)

    patches = []
    base_index = -1
    for file in os.listdir(path):
        type, index = _parse_parquet_name(file)
        if type == "base" and index > base_index:
            base_index = index
        elif type == "patch":
            patches.append(index)
    if base_index >= 0:
        ret = [os.path.join(path, f"base-{base_index}.parquet")]
    else:
        ret = []
    patches.sort()
    for i in patches:
        if i > base_index:
            ret.append(os.path.join(path, f"patch-{i}.parquet"))
    return ret


def _read_table_schema(path: str) -> TableSchema:
    ensure_dir(path)

    files = _get_table_files(path)
    if len(files) == 0:
        raise RuntimeError(f"table is empty, path:{path}")

    schema = pq.read_schema(files[-1])
    if schema.metadata is None:
        raise RuntimeError(f"no metadata for file {files[-1]}")

    schema_data = schema.metadata.get(b"schema", None)
    if schema_data is None:
        raise RuntimeError(f"no schema for file {files[-1]}")

    return TableSchema.parse(schema_data.decode())


def _scan_table(
    path: str,
    columns: Optional[Dict[str, str]] = None,
    start: Optional[Any] = None,
    end: Optional[Any] = None,
    keep_none: bool = False,
) -> Iterator[dict]:
    iters = []
    for file in _get_table_files(path):
        if os.path.basename(file).startswith("patch"):
            keep = True
        else:
            keep = keep_none
        iters.append(_scan_parquet_file(file, columns, start, end, keep))
    return _merge_scan(iters, keep_none)


def _records_to_table(
    schema: TableSchema, records: List[Dict[str, Any]], deletes: List[Any]
) -> pa.Table:
    if len(records) == 0:
        return
    schema = schema.copy()
    if len(deletes) > 0:
        schema.columns["-"] = ColumnSchema("-", BOOL)
        for key in deletes:
            records.append({schema.key_column: key, "-": True})
    records.sort(key=lambda x: cast(str, x.get(schema.key_column)), reverse=True)
    d: Dict[str, Any] = {}
    nulls: Dict[str, List[int]] = {}
    for i in range(len(records)):
        record = records[len(records) - 1 - i]
        for col, col_schema in schema.columns.items():
            if col in record:
                value = record.get(col)
                if value is None:
                    nulls.setdefault(col, []).append(i)
            else:
                value = None
            d.setdefault(col, []).append(col_schema.type.serialize(value))
    for col, indexes in nulls.items():
        schema.columns["~" + col] = ColumnSchema("~" + col, BOOL)
        data = [False] * len(records)
        for i in indexes:
            data[i] = True
        d["~" + col] = data
    pa_schema = pa.schema(
        [(k, v.type.pa_type) for k, v in schema.columns.items()],
        {"schema": str(schema)},
    )
    return pa.Table.from_pydict(d, schema=pa_schema)


def _get_size(d: Any) -> int:
    ret = sys.getsizeof(d)
    if isinstance(d, dict):
        for v in d.values():
            ret += sys.getsizeof(v)
    return ret


def _update_schema(schema: TableSchema, record: Dict[str, Any]) -> TableSchema:
    new_schema = schema.copy()
    for col, value in record.items():
        value_type = _get_type(value)
        if value_type is None:
            raise RuntimeError(f"unsupported type {type(value)} for field {col}")
        column_schema = schema.columns.get(col, None)
        if (
            column_schema is not None
            and column_schema.type is not UNKNOWN
            and value_type is not UNKNOWN
            and value_type is not column_schema.type
            and value_type.name != column_schema.type.name
        ):
            raise RuntimeError(
                f"can not insert a record with field {col} of type {value_type}, {column_schema.type} expected"
            )
        if column_schema is None:
            new_schema.columns[col] = ColumnSchema(col, value_type)
        elif column_schema.type is UNKNOWN:
            new_schema.columns[col].type = value_type
        elif value_type is not UNKNOWN and value_type.nbits > column_schema.type.nbits:
            new_schema.columns[col].type = value_type
    return new_schema


class MemoryTable:
    def __init__(self, table_name: str, schema: TableSchema) -> None:
        self.table_name = table_name
        self.schema = schema.copy()
        self.records: Dict[Any, Dict[str, Any]] = {}
        self.deletes: Set[Any] = set()
        self.nbytes = 0
        self.lock = threading.Lock()

    def get_schema(self) -> TableSchema:
        with self.lock:
            return self.schema.copy()

    def scan(
        self,
        columns: Optional[Dict[str, str]] = None,
        start: Optional[Any] = None,
        end: Optional[Any] = None,
        keep_none: bool = False,
    ) -> Iterator[Dict[str, Any]]:
        with self.lock:
            schema = self.schema.copy()
            records = [
                {self.schema.key_column: key, "-": True}
                for key in self.deletes
                if (start is None or key >= start) and (end is None or key < end)
            ]
            for k, v in self.records.items():
                if (start is None or k >= start) and (end is None or k < end):
                    records.append(v)
        records.sort(key=lambda x: cast(str, x[self.schema.key_column]))
        for r in records:
            if columns is None:
                d = dict(r)
            else:
                d = {columns[k]: v for k, v in r.items() if k in columns}
                if "-" in r:
                    d["-"] = r["-"]
            d["*"] = r[schema.key_column]
            if not keep_none:
                d = {k: v for k, v in d.items() if v is not None}
            yield d

    def insert(self, record: Dict[str, Any]) -> None:
        with self.lock:
            self.schema = _update_schema(self.schema, record)
            key = record.get(self.schema.key_column)
            r = self.records.setdefault(key, record)
            if r is record:
                self.nbytes += _get_size(record)
            else:
                self.nbytes -= _get_size(r)
                r.update(record)
                self.nbytes += _get_size(r)

    def delete(self, keys: List[Any]) -> None:
        with self.lock:
            for key in keys:
                self.deletes.add(key)
                self.nbytes += _get_size(key)
                r = self.records.pop(key, None)
                if r is not None:
                    self.nbytes -= _get_size(r)

    def dump(self, root_path: str) -> None:
        with self.lock:
            schema = self.schema.copy()
        path = _get_table_path(root_path, self.table_name)
        ensure_dir(path)
<<<<<<< HEAD
        max_index = -1
        for file in os.listdir(path):
            type, index = _parse_parquet_name(file)
            if type != "" and index > max_index:
                max_index = index
        if max_index < 0:
            filename = "base-0.parquet"
        else:
            filename = f"base-{max_index + 1}.parquet"
        _write_parquet_file(
            os.path.join(path, filename),
            _records_to_table(
                self.schema,
                list(self.records.values()),
                list(self.deletes),
            ),
        )
=======
        while True:
            max_index = -1
            for file in os.listdir(path):
                type, index = _parse_parquet_name(file)
                if type != "" and index > max_index:
                    max_index = index
            if max_index < 0:
                filename = "base-0.parquet"
            else:
                filename = f"base-{max_index + 1}.parquet"
            temp_filename = f"temp.{os.getpid()}"
            if max_index >= 0:
                s = _read_table_schema(os.path.join(path))
                s.merge(schema)
                schema = s
            _write_parquet_file(
                os.path.join(path, temp_filename),
                _records_to_table(
                    schema,
                    list(
                        _merge_scan(
                            [
                                _scan_table(path, keep_none=True),
                                self.scan(keep_none=True),
                            ],
                            True,
                        )
                    ),
                    [],
                ),
            )
            if _check_move(
                os.path.join(path, temp_filename), os.path.join(path, filename)
            ):
                break


class TableDesc:
    def __init__(
        self,
        table_name: str,
        columns: Union[Dict[str, str], List[str], None] = None,
        keep_none: bool = False,
    ) -> None:
        self.table_name = table_name
        self.columns: Optional[Dict[str, str]] = None
        self.keep_none = keep_none
        if columns is not None:
            self.columns = {}
            if isinstance(columns, dict):
                alias_map: Dict[str, str] = {}
                for col, alias in columns.items():
                    key = alias_map.setdefault(alias, col)
                    if key != col:
                        raise RuntimeError(
                            f"duplicate alias {alias} for column {col} and {key}"
                        )
                self.columns = columns
            else:
                for col in columns:
                    if col in self.columns:
                        raise RuntimeError(f"duplicate column name {col}")
                    self.columns[col] = col

    def to_dict(self) -> Dict[str, Any]:
        ret: Dict[str, Any] = {
            "tableName": self.table_name,
        }
        if self.columns is not None:
            ret["columns"] = [
                {"columnName": col, "alias": alias}
                for col, alias in self.columns.items()
            ]
        if self.keep_none:
            ret["keepNone"] = True
        return ret
>>>>>>> 368ea4db


class LocalDataStore:
    _instance = None
    _lock = threading.Lock()

    @staticmethod
    def get_instance() -> "LocalDataStore":
        with LocalDataStore._lock:
            if LocalDataStore._instance is None:

                ds_path = SWCliConfigMixed().datastore_dir
                ensure_dir(ds_path)

                LocalDataStore._instance = LocalDataStore(str(ds_path))
                atexit.register(LocalDataStore._instance.dump)
            return LocalDataStore._instance

    def __init__(self, root_path: str) -> None:
        self.root_path = root_path
        self.name_pattern = re.compile(r"^[A-Za-z0-9-_/ ]+$")
        self.tables: Dict[str, MemoryTable] = {}

    def update_table(
        self,
        table_name: str,
        schema: TableSchema,
        records: List[Dict[str, Any]],
    ) -> None:
        if self.name_pattern.match(table_name) is None:
            raise RuntimeError(
                f"invalid table name {table_name}, only letters(A-Z, a-z), digits(0-9), hyphen('-'), and underscore('_') are allowed"
            )
        for r in records:
            for k in r.keys():
                if k != "-" and self.name_pattern.match(k) is None:
                    raise RuntimeError(
                        f"invalid column name {k}, only letters(A-Z, a-z), digits(0-9), hyphen('-'), and underscore('_') are allowed"
                    )
        table = self.tables.get(table_name, None)
        if table is None:
            table_path = _get_table_path(self.root_path, table_name)
            if _get_table_files(table_path):
                table_schema = _read_table_schema(table_path)
                table_schema.merge(schema)
            else:
                table_schema = schema
            table = MemoryTable(table_name, table_schema)
            self.tables[table_name] = table
        if schema.key_column != table.schema.key_column:
            raise RuntimeError(
                f"invalid key column, expected {table.schema.key_column}, actual {schema.key_column}"
            )
        for r in records:
            key = r.get(schema.key_column, None)
            if key is None:
                raise RuntimeError(
                    f"key {schema.key_column} should not be none, record: {r.keys()}"
                )
            if "-" in r:
                table.delete([key])
            else:
                table.insert(r)

    def scan_tables(
        self,
        tables: List[TableDesc],
        start: Optional[Any] = None,
        end: Optional[Any] = None,
        keep_none: bool = False,
    ) -> Iterator[Dict[str, Any]]:
        class TableInfo:
            def __init__(
                self,
                name: str,
                key_column_type: pa.DataType,
                columns: Optional[Dict[str, str]],
                keep_none: bool,
            ) -> None:
                self.name = name
                self.key_column_type = key_column_type
                self.columns = columns
                self.keep_none = keep_none

        logger.debug(f"scan enter, table size:{len(tables)}")
        infos: List[TableInfo] = []
        for table_desc in tables:
            table = self.tables.get(table_desc.table_name, None)
            if table is not None:
                schema = table.get_schema()
            else:
                schema = _read_table_schema(
                    _get_table_path(self.root_path, table_desc.table_name)
                )
            key_column_type = schema.columns[schema.key_column].type.pa_type
            infos.append(
                TableInfo(
                    table_desc.table_name,
                    key_column_type,
                    table_desc.columns,
                    table_desc.keep_none,
                )
            )

        # check for key type conflictions
        for info in infos:
            if info is infos[0]:
                continue
            if info.key_column_type != infos[0].key_column_type:
                raise RuntimeError(
                    "conflicting key field type. "
                    f"{info.name} has a key of type {info.key_column_type},"
                    f" while {infos[0].name} has a key of type {infos[0].key_column_type}"
                )

        iters = []
        for info in infos:
            table_path = _get_table_path(self.root_path, info.name)
            if info.name in self.tables:
<<<<<<< HEAD
                logger.debug(f"scan by memory table{info.name}")
                iters.append(
                    self.tables[info.name].scan(
                        info.columns, start, end, info.explicit_none
=======
                if _get_table_files(table_path):
                    iters.append(
                        _merge_scan(
                            [
                                _scan_table(
                                    table_path,
                                    info.columns,
                                    start,
                                    end,
                                    info.keep_none,
                                ),
                                self.tables[info.name].scan(
                                    info.columns, start, end, True
                                ),
                            ],
                            info.keep_none,
                        )
                    )
                else:
                    iters.append(
                        self.tables[info.name].scan(
                            info.columns, start, end, info.keep_none
                        )
>>>>>>> 368ea4db
                    )
            else:
                logger.debug(f"scan by disk table{info.name}")
                iters.append(
                    _scan_table(
                        table_path,
                        info.columns,
                        start,
                        end,
                        info.keep_none,
                    )
                )
        for record in _merge_scan(iters, keep_none):
            record.pop("*", None)
            yield record

    def dump(self) -> None:
        logger.debug(f"tables size:{len(self.tables.values())}")
        for table in list(self.tables.values()):
            logger.debug(f"dump {table.table_name} to {self.root_path}")
            table.dump(self.root_path)


class RemoteDataStore:
    def __init__(self, instance_uri: str) -> None:
        self.instance_uri = instance_uri
        self.token = os.getenv("SW_TOKEN")
        if self.token is None:
            raise RuntimeError("SW_TOKEN is not found in environment")

    def update_table(
        self,
        table_name: str,
        schema: TableSchema,
        records: List[Dict[str, Any]],
    ) -> None:
        data: Dict[str, Any] = {"tableName": table_name}
        schema_data: Dict[str, Any] = {
            "keyColumn": schema.key_column,
            "columnSchemaList": [
                {"name": col.name, "type": str(col.type)}
                for col in schema.columns.values()
            ],
        }
        data["tableSchemaDesc"] = schema_data
        if records is not None:
            encoded: List[Dict[str, List[Dict[str, Optional[str]]]]] = []
            for record in records:
                r: List[Dict[str, Optional[str]]] = []
                for k, v in record.items():
                    if k == "-":
                        r.append({"key": "-", "value": "1"})
                    else:
                        r.append({"key": k, "value": schema.columns[k].type.encode(v)})
                encoded.append({"values": r})
            data["records"] = encoded

        assert self.token is not None
        resp = requests.post(
            urllib.parse.urljoin(self.instance_uri, "/api/v1/datastore/updateTable"),
            data=json.dumps(data, separators=(",", ":")),
            headers={
                "Content-Type": "application/json; charset=utf-8",
                "Authorization": self.token,
            },
            timeout=5.0,
        )
        resp.raise_for_status()

    def scan_tables(
        self,
        tables: List[TableDesc],
        start: Optional[Any] = None,
        end: Optional[Any] = None,
        keep_none: bool = False,
    ) -> Iterator[Dict[str, Any]]:
        post_data: Dict[str, Any] = {"tables": [table.to_dict() for table in tables]}
        key_type = _get_type(start)
        assert key_type is not None
        if end is not None:
            post_data["end"] = key_type.encode(end)
        if start is not None:
            post_data["start"] = key_type.encode(start)
        post_data["limit"] = 1000
        if keep_none:
            post_data["keepNone"] = True
        assert self.token is not None
        while True:
            resp = requests.post(
                urllib.parse.urljoin(self.instance_uri, "/api/v1/datastore/scanTable"),
                data=json.dumps(post_data, separators=(",", ":")),
                headers={
                    "Content-Type": "application/json; charset=utf-8",
                    "Authorization": self.token,
                },
                timeout=5.0,
            )
            resp.raise_for_status()
            resp_json: Dict[str, Any] = resp.json()
            records = resp_json.get("records", None)
            if records is None or len(records) == 0:
                break
            if "columnTypes" not in resp_json:
                raise RuntimeError("no column types in response")
            column_types = {
                col: _TYPE_NAME_DICT[type]
                for col, type in resp_json["columnTypes"].items()
            }
            for record in records:
                r = {}
                for k, v in record.items():
                    col_type = column_types.get(k, None)
                    if col_type is None:
                        raise RuntimeError(
                            f"unknown type for column {k}, record={record}"
                        )
                    r[k] = col_type.decode(v)
                yield r
            if len(records) == 1000:
                post_data["start"] = resp_json["lastKey"]
                post_data["startInclusive"] = False
            else:
                break


class DataStore(Protocol):
    def update_table(
        self,
        table_name: str,
        schema: TableSchema,
        records: List[Dict[str, Any]],
    ) -> None:
        ...

    def scan_tables(
        self,
        tables: List[TableDesc],
        start: Optional[Any] = None,
        end: Optional[Any] = None,
        keep_none: bool = False,
    ) -> Iterator[Dict[str, Any]]:
        ...


def get_data_store() -> DataStore:
    instance = os.getenv("SW_INSTANCE")
    if instance is None or instance == "local":
        return LocalDataStore.get_instance()
    else:
        return RemoteDataStore(instance)


def _flatten(record: Dict[str, Any]) -> Dict[str, Any]:
    def _new(key_prefix: str, src: Dict[str, Any], dest: Dict[str, Any]) -> None:
        for k, v in src.items():
            k = key_prefix + str(k)
            if type(v) is dict:
                _new(k + "/", v, dest)
            dest[k] = v

    for v in record.values():
        if type(v) is dict:
            ret: Dict[str, Any] = {}
            _new("", record, ret)
            return ret
    return record


class TableWriter(threading.Thread):
    def __init__(self, table_name: str, key_column: str = "id") -> None:
        super().__init__()
        self.table_name = table_name
        self.schema = TableSchema(key_column, [])
        self.records: List[Dict[str, Any]] = []
        self.stopped = False
        self.data_store = get_data_store()
        self.cond = threading.Condition()
        self.setDaemon(True)
        atexit.register(self.close)
        self.start()

    def __enter__(self) -> Any:
        return self

    def __exit__(self, type: Any, value: Any, tb: Any) -> None:
        self.close()

    def close(self) -> None:
        with self.cond:
            if not self.stopped:
                atexit.unregister(self.close)
                self.stopped = True
                self.cond.notify()
        self.join()

    def insert(self, record: Dict[str, Any]) -> None:
        record = _flatten(record)
        for k in record:
            for ch in k:
                if (
                    not ch.isalnum()
                    and ch != "-"
                    and ch != "_"
                    and ch != "/"
                    and not ch.isspace()
                ):
                    raise RuntimeError(f"invalid field {k}")
        self._insert(record)

    def delete(self, key: Any) -> None:
        self._insert({self.schema.key_column: key, "-": True})

    def _insert(self, record: Dict[str, Any]) -> None:
        key = record.get(self.schema.key_column, None)
        if key is None:
            raise RuntimeError(
                f"the key {self.schema.key_column} should not be none, record:{record}"
            )
        with self.cond:
            self.schema = _update_schema(self.schema, record)
            self.records.append(record)
            self.cond.notify()

    def run(self) -> None:
        while True:
            with self.cond:
                while not self.stopped and len(self.records) == 0:
                    self.cond.wait()
                if len(self.records) == 0:
                    break
                records = self.records
                self.records = []
            self.data_store.update_table(self.table_name, self.schema, records)<|MERGE_RESOLUTION|>--- conflicted
+++ resolved
@@ -618,25 +618,6 @@
             schema = self.schema.copy()
         path = _get_table_path(root_path, self.table_name)
         ensure_dir(path)
-<<<<<<< HEAD
-        max_index = -1
-        for file in os.listdir(path):
-            type, index = _parse_parquet_name(file)
-            if type != "" and index > max_index:
-                max_index = index
-        if max_index < 0:
-            filename = "base-0.parquet"
-        else:
-            filename = f"base-{max_index + 1}.parquet"
-        _write_parquet_file(
-            os.path.join(path, filename),
-            _records_to_table(
-                self.schema,
-                list(self.records.values()),
-                list(self.deletes),
-            ),
-        )
-=======
         while True:
             max_index = -1
             for file in os.listdir(path):
@@ -713,7 +694,6 @@
         if self.keep_none:
             ret["keepNone"] = True
         return ret
->>>>>>> 368ea4db
 
 
 class LocalDataStore:
@@ -833,12 +813,6 @@
         for info in infos:
             table_path = _get_table_path(self.root_path, info.name)
             if info.name in self.tables:
-<<<<<<< HEAD
-                logger.debug(f"scan by memory table{info.name}")
-                iters.append(
-                    self.tables[info.name].scan(
-                        info.columns, start, end, info.explicit_none
-=======
                 if _get_table_files(table_path):
                     iters.append(
                         _merge_scan(
@@ -862,7 +836,6 @@
                         self.tables[info.name].scan(
                             info.columns, start, end, info.keep_none
                         )
->>>>>>> 368ea4db
                     )
             else:
                 logger.debug(f"scan by disk table{info.name}")
