--- conflicted
+++ resolved
@@ -24,13 +24,9 @@
 from starwhale.utils.log import StreamWrapper
 from starwhale.consts.env import SWEnv
 
-<<<<<<< HEAD
-from .loader import DataField, ResultLoader, get_data_loader
+from .loader import DataField, DataLoader, ResultLoader, get_data_loader
 from .wrapper import BaseEvaluation
 from ...base.type import URIType
-=======
-from .loader import DataField, DataLoader, get_data_loader
->>>>>>> 73411758
 
 _TASK_ROOT_DIR = "/var/starwhale" if in_production() else "/tmp/starwhale"
 
@@ -225,7 +221,6 @@
         ret[self._label_field] = self.label_data_deserialize(ret[self._label_field])
         return ret
 
-<<<<<<< HEAD
     def deserialize_fields(self, data: t.Dict[str, t.Any]) -> t.Any:
         data[self._ppl_data_field] = self.ppl_data_deserialize(
             data[self._ppl_data_field]
@@ -233,10 +228,7 @@
         data[self._label_field] = self.label_data_deserialize(data[self._label_field])
         return data
 
-    def handle_label(self, label: bytes, batch_size: int, **kw: t.Any) -> t.Any:
-=======
     def handle_label(self, label: bytes, **kw: t.Any) -> t.Any:
->>>>>>> 73411758
         return label.decode()
 
     def _record_status(func):  # type: ignore
@@ -340,13 +332,9 @@
             "status": exception is None,
             "exception": str(exception),
             "index": data.idx,
-<<<<<<< HEAD
-            "output_tuple_len": len(args),
-=======
             self._ppl_data_field: base64.b64encode(
                 self.ppl_data_serialize(*args)
             ).decode("ascii"),
->>>>>>> 73411758
         }
         self._status_writer.write(_timeline)
 
