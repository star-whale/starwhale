from __future__ import annotations

import io
import os
import sys
import json
import math
import base64
import typing as t
import logging
from abc import ABCMeta, abstractmethod
from types import TracebackType
from pathlib import Path
from functools import wraps

import dill
import loguru
import jsonlines

from starwhale.utils import now_str
from starwhale.consts import CURRENT_FNAME
from starwhale.base.uri import URI
from starwhale.utils.fs import ensure_dir, ensure_file
from starwhale.base.type import URIType, RunSubDirType
from starwhale.utils.log import StreamWrapper
from starwhale.consts.env import SWEnv
from starwhale.utils.error import FieldTypeOrValueError
from starwhale.api._impl.job import Context
from starwhale.utils.flatten import do_flatten_dict
from starwhale.core.job.model import STATUS
from starwhale.core.eval.store import EvaluationStorage
from starwhale.api._impl.dataset import DataField, get_data_loader
from starwhale.api._impl.wrapper import Evaluation
from starwhale.core.dataset.model import Dataset


class _LogType:
    SW = "starwhale"
    USER = "user"


_jl_writer: t.Callable[[Path], jsonlines.Writer] = lambda p: jsonlines.open(
    str((p).resolve()), mode="w"
)


def calculate_index(
    data_size: int, task_num: int, task_index: int
) -> t.Tuple[int, int]:
    _batch_size = 1
    if data_size > task_num:
        _batch_size = math.ceil(data_size / task_num)
    _start_index = min(_batch_size * task_index, data_size - 1)
    _end_index = min(_batch_size * (task_index + 1) - 1, data_size - 1)
    return _start_index, _end_index


class ResultLoader:
    def __init__(
        self,
        data: t.List[t.Any],
        deserializer: t.Optional[t.Callable] = None,
    ) -> None:
        self.data = data
        self.deserializer = deserializer

    def __iter__(self) -> t.Any:
        for _data in self.data:
            if self.deserializer:
                yield self.deserializer(_data)
                continue
            yield _data


class PipelineHandler(metaclass=ABCMeta):
    def __init__(
        self,
        context: Context,
        merge_label: bool = True,
        ignore_error: bool = False,
    ) -> None:
        self.context = context
        self._init_dir()

        # TODO: add args for compare result and label directly
        self.merge_label = merge_label

        self.ignore_error = ignore_error

        self.logger, self._sw_logger = self._init_logger()
        self._stdout_changed = False
        self._stderr_changed = False
        self._orig_stdout = sys.stdout
        self._orig_stderr = sys.stderr
        # TODO: split status/result files
        self._timeline_writer = _jl_writer(self.status_dir / "timeline")

        self._ppl_data_field = "result"
        self._label_field = "label"
        self.evaluation = self._init_datastore()

        self._monkey_patch()

    def _init_dir(self) -> None:
        _logdir = EvaluationStorage.local_run_dir(
            self.context.project, self.context.version
        )
        _run_dir = (
            _logdir / RunSubDirType.RUNLOG / self.context.step / str(self.context.index)
        )
        self.status_dir = _run_dir / RunSubDirType.STATUS
        self.log_dir = _run_dir / RunSubDirType.LOG
        ensure_dir(self.status_dir)
        ensure_dir(self.log_dir)

    def _init_datastore(self) -> Evaluation:
        os.environ[SWEnv.project] = self.context.project
        os.environ[SWEnv.eval_version] = self.context.version
        return Evaluation()

    def _init_logger(self) -> t.Tuple[loguru.Logger, loguru.Logger]:
        # TODO: remove logger first?
        # TODO: add custom log format, include daemonset pod name
        from loguru import logger as _logger

        # TODO: configure log rotation size
        _logger.add(
            self.log_dir / "{time}.log",
            rotation="500MB",
            backtrace=True,
            diagnose=True,
            serialize=True,
        )
        _logger.bind(
            type=_LogType.USER,
            task_id=self.context.index,  # os.environ.get("SW_TASK_ID", ""),
            job_id=self.context.version,  # os.environ.get("SW_JOB_ID", ""),
        )
        _sw_logger = _logger.bind(type=_LogType.SW)
        return _logger, _sw_logger

    def _monkey_patch(self) -> None:
        if not isinstance(sys.stdout, StreamWrapper) and isinstance(
            sys.stdout, io.TextIOWrapper
        ):
            sys.stdout = StreamWrapper(sys.stdout, self.logger, logging.INFO)  # type: ignore
            self._stdout_changed = True

        if not isinstance(sys.stderr, StreamWrapper) and isinstance(
            sys.stderr, io.TextIOWrapper
        ):
            sys.stderr = StreamWrapper(sys.stderr, self.logger, logging.WARN)  # type: ignore
            self._stderr_changed = True

    def __str__(self) -> str:
        return f"PipelineHandler status@{self.status_dir}, " f"log@{self.log_dir}"

    def __enter__(self) -> PipelineHandler:
        return self

    def __exit__(
        self,
        type: t.Optional[t.Type[BaseException]],
        value: t.Optional[BaseException],
        trace: TracebackType,
    ) -> None:
        self._sw_logger.debug("execute ppl exit func...")
        if value:
            print(f"type:{type}, exception:{value}, traceback:{trace}")

        if self._stdout_changed:
            sys.stdout = self._orig_stdout
        if self._stderr_changed:
            sys.stderr = self._orig_stderr
        self.evaluation.close()
        self._timeline_writer.close()
        # self.logger.remove()
        # self._sw_logger.remove()

    @abstractmethod
    def ppl(self, data: bytes, **kw: t.Any) -> t.Any:
        # TODO: how to handle each element is not equal.
        raise NotImplementedError

    @abstractmethod
    def cmp(self, _data_loader: ResultLoader) -> t.Any:
        raise NotImplementedError

    def _builtin_serialize(self, *data: t.Any) -> bytes:
        return dill.dumps(data)  # type: ignore

    def ppl_data_serialize(self, *data: t.Any) -> bytes:
        return self._builtin_serialize(*data)

    def ppl_data_deserialize(self, data: bytes) -> t.Any:
        return dill.loads(base64.b64decode(data))

    def label_data_serialize(self, data: t.Any) -> bytes:
        return self._builtin_serialize(data)

    def label_data_deserialize(self, data: bytes) -> bytes:
        return dill.loads(base64.b64decode(data))[0]  # type: ignore

    # todo： waiting remove it
    def deserialize(self, data: t.Union[str, bytes]) -> t.Any:
        ret = json.loads(data)
        ret[self._ppl_data_field] = self.ppl_data_deserialize(ret[self._ppl_data_field])
        ret[self._label_field] = self.label_data_deserialize(ret[self._label_field])
        return ret

    def deserialize_fields(self, data: t.Dict[str, t.Any]) -> t.Any:
        data[self._ppl_data_field] = self.ppl_data_deserialize(
            data[self._ppl_data_field]
        )
        data[self._label_field] = self.label_data_deserialize(data[self._label_field])
        return data

    def handle_label(self, label: t.Any, **kw: t.Any) -> t.Any:
        return label

    def _record_status(func):  # type: ignore
        @wraps(func)  # type: ignore
        def _wrapper(*args: t.Any, **kwargs: t.Any) -> None:
            self: PipelineHandler = args[0]
            self._sw_logger.info(f"start to run {func}...")
            self._update_status(STATUS.RUNNING)
            try:
                func(*args, **kwargs)  # type: ignore
            except Exception as e:
                self._update_status(STATUS.FAILED)
                self._sw_logger.exception(f"{func} abort, exception: {e}")
                raise
            else:
                self._update_status(STATUS.SUCCESS)
                self._sw_logger.info("finish.")

        return _wrapper

    @_record_status  # type: ignore
    def _starwhale_internal_run_cmp(self) -> None:
        self._sw_logger.debug("enter cmp func...")
        self._update_status(STATUS.START)
        now = now_str()
        try:
            _ppl_results = list(self.evaluation.get_results())
            self._sw_logger.debug("cmp input data size:{}", len(_ppl_results))
            _data_loader = ResultLoader(
                data=_ppl_results, deserializer=self.deserialize_fields
            )
            output = self.cmp(_data_loader)
        except Exception as e:
            self._sw_logger.exception(f"cmp exception: {e}")
            self._timeline_writer.write({"time": now, "status": False, "exception": e})
            raise
        else:
            self._timeline_writer.write({"time": now, "status": True, "exception": ""})
            self._sw_logger.debug(f"cmp result:{output}")

            self.evaluation.log_metrics(do_flatten_dict(output["summary"]))
            self.evaluation.log_metrics({"kind": output["kind"]})

            for i, label in output["labels"].items():
<<<<<<< HEAD
                self.evaluation.log_table("labels", label, id=i)

            _binary_label = output["confusion_matrix"]["binarylabel"]
            for _label, _probability in enumerate(_binary_label):
                self.evaluation.log_table(
                    "confusion_matrix/binarylabel",
                    {
                        **dict(
                            id=str(_label),
                        ),
                        **{str(k): v for k, v in enumerate(_probability)},
                    },
=======
                self.evaluation.log("labels", id=i, **label)

            _binary_label = output["confusion_matrix"]["binarylabel"]
            for _label, _probability in enumerate(_binary_label):
                self.evaluation.log(
                    "confusion_matrix/binarylabel",
                    id=str(_label),
                    **{str(k): v for k, v in enumerate(_probability)},
>>>>>>> c894529a
                )

            for _label, _roc_auc in output["roc_auc"].items():
                _id = 0
                for _fpr, _tpr, _threshold in zip(
                    _roc_auc["fpr"], _roc_auc["tpr"], _roc_auc["thresholds"]
                ):
<<<<<<< HEAD
                    self.evaluation.log_table(
                        f"roc_auc/{_label}",
                        dict(id=str(_id), fpr=_fpr, tpr=_tpr, threshold=_threshold),
=======
                    self.evaluation.log(
                        f"roc_auc/{_label}",
                        id=str(_id),
                        fpr=_fpr,
                        tpr=_tpr,
                        threshold=_threshold,
>>>>>>> c894529a
                    )
                    _id += 1
                    self.evaluation.log_metrics({f"roc_auc/{_label}": _roc_auc["auc"]})

    @_record_status  # type: ignore
    def _starwhale_internal_run_ppl(self) -> None:
        self._update_status(STATUS.START)

        if not self.context.dataset_uris:
            raise FieldTypeOrValueError("context.dataset_uris is empty")
        # TODO: support multi dataset uris
        _dataset_uri = URI(self.context.dataset_uris[0], expected_type=URIType.DATASET)
        _dataset = Dataset.get_dataset(_dataset_uri)
        dataset_row_start, dataset_row_end = calculate_index(
            _dataset.summary().rows, self.context.total, self.context.index
        )

        _data_loader = get_data_loader(
            dataset_uri=_dataset_uri,
            start=dataset_row_start,
            end=dataset_row_end,
            logger=self._sw_logger,
        )
        for data, label in _data_loader:
            if data.idx != label.idx:
                msg = (
                    f"data index[{data.idx}] is not equal label index [{label.idx}], "
                    f"{'ignore error' if self.ignore_error else ''}"
                )
                self._sw_logger.error(msg)
                if not self.ignore_error:
                    raise Exception(msg)

            pred: t.Any = b""
            exception = None
            try:
                # TODO: inspect profiling
                pred = self.ppl(
                    data.data if isinstance(data.data, bytes) else data.data.encode(),
                    data_index=data.idx,
                    data_size=data.data_size,
                    label_content=label.data,
                    label_size=label.data_size,
                    label_index=label.idx,
                    ds_name=data.ext_attr.get("ds_name", ""),
                    ds_version=data.ext_attr.get("ds_version", ""),
                )
            except Exception as e:
                exception = e
                self._sw_logger.exception(f"[{data.idx}] data handle -> failed")
                if not self.ignore_error:
                    self._update_status(STATUS.FAILED)
                    raise
            else:
                exception = None

            self._do_record(data, label, exception, *pred)
        self._sw_logger.debug(
            f"ppl result:{len([item for item in self.evaluation.get_results()])}"
        )

    def _do_record(
        self,
        data: DataField,
        label: DataField,
        exception: t.Union[None, Exception],
        *args: t.Any,
    ) -> None:
        _timeline = {
            "time": now_str(),
            "status": exception is None,
            "exception": str(exception),
            "index": data.idx,
            self._ppl_data_field: base64.b64encode(
                self.ppl_data_serialize(*args)
            ).decode("ascii"),
        }
        self._timeline_writer.write(_timeline)

        _label = ""
        if self.merge_label:
            try:
                label = self.handle_label(
                    label.data,
                    index=label.idx,
                    size=label.data_size,
                )
                _label = base64.b64encode(self.label_data_serialize(label)).decode(
                    "ascii"
                )
            except Exception as e:
                self._sw_logger.exception(f"{label.data!r} label handle exception:{e}")
                if not self.ignore_error:
                    self._update_status(STATUS.FAILED)
                    raise
                else:
                    _label = ""
        # self._sw_logger.debug(f"record ppl result:{data.idx}")
        self.evaluation.log_result(
            data_id=str(data.idx),
            result=base64.b64encode(self.ppl_data_serialize(*args)).decode("ascii"),
            data_size=data.data_size,
            label=_label,
        )
        self._update_status(STATUS.RUNNING)

    def _update_status(self, status: str) -> None:
        fpath = self.status_dir / CURRENT_FNAME
        ensure_file(fpath, status)<|MERGE_RESOLUTION|>--- conflicted
+++ resolved
@@ -260,20 +260,6 @@
             self.evaluation.log_metrics({"kind": output["kind"]})
 
             for i, label in output["labels"].items():
-<<<<<<< HEAD
-                self.evaluation.log_table("labels", label, id=i)
-
-            _binary_label = output["confusion_matrix"]["binarylabel"]
-            for _label, _probability in enumerate(_binary_label):
-                self.evaluation.log_table(
-                    "confusion_matrix/binarylabel",
-                    {
-                        **dict(
-                            id=str(_label),
-                        ),
-                        **{str(k): v for k, v in enumerate(_probability)},
-                    },
-=======
                 self.evaluation.log("labels", id=i, **label)
 
             _binary_label = output["confusion_matrix"]["binarylabel"]
@@ -282,7 +268,6 @@
                     "confusion_matrix/binarylabel",
                     id=str(_label),
                     **{str(k): v for k, v in enumerate(_probability)},
->>>>>>> c894529a
                 )
 
             for _label, _roc_auc in output["roc_auc"].items():
@@ -290,18 +275,12 @@
                 for _fpr, _tpr, _threshold in zip(
                     _roc_auc["fpr"], _roc_auc["tpr"], _roc_auc["thresholds"]
                 ):
-<<<<<<< HEAD
-                    self.evaluation.log_table(
-                        f"roc_auc/{_label}",
-                        dict(id=str(_id), fpr=_fpr, tpr=_tpr, threshold=_threshold),
-=======
                     self.evaluation.log(
                         f"roc_auc/{_label}",
                         id=str(_id),
                         fpr=_fpr,
                         tpr=_tpr,
                         threshold=_threshold,
->>>>>>> c894529a
                     )
                     _id += 1
                     self.evaluation.log_metrics({f"roc_auc/{_label}": _roc_auc["auc"]})
