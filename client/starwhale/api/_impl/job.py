--- conflicted
+++ resolved
@@ -337,11 +337,7 @@
                     # compatible with old version: ppl and cmp function are renamed to predict and evaluate
                     predict_func = getattr(v, "predict", None) or getattr(v, "ppl")
                     evaluate_func = getattr(v, "evaluate", None) or getattr(v, "cmp")
-<<<<<<< HEAD
-                    Handler.register(replicas=1, name="predict", build_in=True)(
-=======
-                    Handler.register(replicas=1, name="predict", require_dataset=True)(
->>>>>>> ae41e333
+                    Handler.register(replicas=1, name="predict", require_dataset=True, build_in=True)(
                         predict_func
                     )
                     Handler.register(
