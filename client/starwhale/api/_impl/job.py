import typing as t
<<<<<<< HEAD
import numbers
=======
import threading
>>>>>>> 79b106c3
from pathlib import Path
from functools import wraps

import yaml
from loguru import logger

from starwhale.consts import DEFAULT_EVALUATION_JOB_NAME
from starwhale.core.job import dag
from starwhale.utils.fs import ensure_file
from starwhale.utils.load import load_module

<<<<<<< HEAD
resource_names: t.Dict[str, t.List] = {
    "cpu": [int, float],
    "gpu": [int],
    "memory": [int, float],
}
attribute_names = ["request", "limit"]


def do_resource_validate(resources: t.Dict[str, t.Any]) -> None:
    for _name, _resource in resources.items():
        if _name not in resource_names:
            raise RuntimeError(
                f"resources name is illegal, name must in {resource_names.keys()}"
            )

        if isinstance(_resource, numbers.Number):
            resources[_name] = {"request": _resource, "limit": _resource}
        elif isinstance(_resource, dict):
            if not all(n in attribute_names for n in _resource):
                raise RuntimeError(
                    f"resources value is illegal, attribute's name must in {attribute_names}"
                )
        else:
            raise RuntimeError(
                "resources value is illegal, attribute's type must be numer or dict"
            )

        for _k, _v in resources[_name].items():
            if type(_v) not in resource_names[_name]:
                raise RuntimeError(
                    f"resource:{_name} only support type:{resource_names[_name]}, but now is {type(_v)}"
                )
            if _v <= 0:
                raise RuntimeError(
                    f"{_k} only supports non-negative numbers, but now is {_v}"
                )
=======
context_holder = threading.local()
>>>>>>> 79b106c3


def step(
    job_name: str = DEFAULT_EVALUATION_JOB_NAME,
    resources: t.Optional[t.Dict[str, t.Any]] = None,
    concurrency: int = 1,
    task_num: int = 1,
    needs: t.Optional[t.List[str]] = None,
) -> t.Any:
    _resources = resources or {}
    _needs = needs or []

    def decorator(func: t.Any) -> t.Any:
        if Parser.is_parse_stage():
            cls, _, func_name = func.__qualname__.rpartition(".")
            do_resource_validate(_resources)
            _step = dict(
                job_name=job_name,
                step_name=func_name,
                cls_name=cls,
                resources=_resources,
                concurrency=concurrency,
                task_num=task_num,
                needs=_needs,
            )
            Parser.add_job(job_name, _step)

        return func

    return decorator


def pass_context(func: t.Any) -> t.Any:
    @wraps(func)
    def wrap_func(*args: t.Any, **kwargs: t.Any) -> t.Any:
        kwargs["context"] = context_holder.context
        return func(*args, **kwargs)

    return wrap_func


# Runtime concept
class Context:
    def __init__(
        self,
        workdir: Path,
        step: str = "",
        total: int = 1,
        index: int = 0,
        dataset_uris: t.List[str] = [],
        version: str = "",
        project: str = "",
    ):
        self.project = project
        self.version = version
        self.step = step
        self.total = total
        self.index = index
        self.dataset_uris = dataset_uris
        self.workdir = workdir

    def __repr__(self) -> str:
        return "step:{}, total:{}, index:{}".format(self.step, self.total, self.index)


class ParseConfig:
    def __init__(self, is_parse_stage: bool, jobs: t.Dict[str, t.List[t.Dict]]):
        self.parse_stage = is_parse_stage
        self.jobs = jobs

    def clear(self) -> None:
        self.jobs = {}


# shared memory, not thread safe
parse_config = ParseConfig(False, {})


class Parser:
    @staticmethod
    def set_parse_stage(parse_stage: bool) -> None:
        parse_config.parse_stage = parse_stage

    @staticmethod
    def is_parse_stage() -> bool:
        return parse_config.parse_stage

    @staticmethod
    def add_job(job_name: str, step: t.Dict) -> None:
        _jobs = parse_config.jobs
        if job_name not in _jobs:
            parse_config.jobs[job_name] = []

        parse_config.jobs[job_name].append(step)

    @staticmethod
    def get_jobs() -> t.Dict[str, t.List[t.Dict]]:
        return parse_config.jobs

    # load is unique,so don't need to think multi load and clean
    @staticmethod
    def clear_config() -> None:
        global parse_config
        parse_config.clear()

    @staticmethod
    def parse_job_from_module(module: str, path: Path) -> t.Dict[str, t.List[t.Dict]]:
        """
        parse @step from module
        :param module: module name
        :param path: abs path
        :return: jobs
        """
        Parser.set_parse_stage(True)
        # parse DAG
        logger.debug(f"parse @step for module:{module}")
        load_module(module, path)
        _jobs = Parser.get_jobs().copy()
        Parser.clear_config()
        return _jobs

    @staticmethod
    def generate_job_yaml(module: str, path: Path, target_file: Path) -> None:
        """
        generate job yaml
        :param target_file: yaml target path
        :param module: module name
        :param path: abs path
        :return: None
        """
        _jobs = Parser.parse_job_from_module(module, path)
        # generate DAG
        logger.debug("generate DAG")
        if Parser.check(_jobs):
            # dump to target
            ensure_file(target_file, yaml.safe_dump(_jobs, default_flow_style=False))
            logger.debug("generator DAG success!")
        else:
            logger.error("generator DAG error! reason: check is failed.")
            raise RuntimeError("generator DAG error!")

    @staticmethod
    def check(jobs: t.Dict[str, t.List[t.Dict]]) -> bool:
        checks = []
        logger.debug(f"check jobs:{jobs}")

        for name, steps in jobs.items():
            _vertices: t.List[str] = []
            _edges: t.Dict[str, str] = {}
            for _step in steps:
                _vertices.append(_step["step_name"])
                for _pre in _step["needs"]:
                    if _pre:
                        _edges[_pre] = _step["step_name"]
            try:
                dag.generate_dag(_vertices, _edges)
                checks.append(True)
            except RuntimeError as e:
                logger.error(f"check job:{name} failed, error:{e}")
                checks.append(False)

        return all(checks)<|MERGE_RESOLUTION|>--- conflicted
+++ resolved
@@ -1,9 +1,6 @@
 import typing as t
-<<<<<<< HEAD
 import numbers
-=======
 import threading
->>>>>>> 79b106c3
 from pathlib import Path
 from functools import wraps
 
@@ -15,7 +12,7 @@
 from starwhale.utils.fs import ensure_file
 from starwhale.utils.load import load_module
 
-<<<<<<< HEAD
+context_holder = threading.local()
 resource_names: t.Dict[str, t.List] = {
     "cpu": [int, float],
     "gpu": [int],
@@ -52,9 +49,6 @@
                 raise RuntimeError(
                     f"{_k} only supports non-negative numbers, but now is {_v}"
                 )
-=======
-context_holder = threading.local()
->>>>>>> 79b106c3
 
 
 def step(
