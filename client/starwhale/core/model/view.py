import os
import typing as t
from pathlib import Path

<<<<<<< HEAD
from starwhale.utils import (
    docker,
    console,
    process,
    load_yaml,
    pretty_bytes,
    in_production,
)
from starwhale.consts import DefaultYAMLName, DEFAULT_PAGE_IDX, DEFAULT_PAGE_SIZE
=======
from rich import box
from rich.text import Text
from rich.panel import Panel
from rich.table import Table
from rich.console import Group

from starwhale.utils import console, load_yaml, pretty_bytes, in_production
from starwhale.consts import (
    FileFlag,
    DefaultYAMLName,
    DEFAULT_PAGE_IDX,
    DEFAULT_PAGE_SIZE,
    SHORT_VERSION_CNT,
)
>>>>>>> e07a7a61
from starwhale.base.uri import URI
from starwhale.utils.fs import cmp_file_content
from starwhale.base.type import URIType, InstanceType
from starwhale.base.view import BaseTermView
from starwhale.consts.env import SWEnv
from starwhale.utils.error import FieldTypeOrValueError
from starwhale.core.model.store import ModelStorage
from starwhale.core.runtime.model import StandaloneRuntime
from starwhale.core.runtime.process import Process as RuntimeProcess

from .model import Model, StandaloneModel


class ModelTermView(BaseTermView):
    def __init__(self, model_uri: str) -> None:
        super().__init__()

        self.raw_uri = model_uri
        self.uri = URI(model_uri, expected_type=URIType.MODEL)
        self.model = Model.get_model(self.uri)

    @BaseTermView._simple_action_print
    def remove(self, force: bool = False) -> t.Tuple[bool, str]:
        return self.model.remove(force)

    @BaseTermView._simple_action_print
    def recover(self, force: bool = False) -> t.Tuple[bool, str]:
        return self.model.recover(force)

    @BaseTermView._header
    def info(self, fullname: bool = False) -> None:
        self._print_info(self.model.info(), fullname=fullname)

    @BaseTermView._only_standalone
    def diff(self, compare_uri: URI, show_details: bool) -> None:
        r = self.model.diff(compare_uri)
        text_details: t.List[Panel] = []
        table = Table(box=box.SIMPLE, expand=False, show_lines=True)
        table.add_column("file")
        table.add_column("path")
        table.add_column(
            f"base: {self.model.version[:SHORT_VERSION_CNT]}",
            style="magenta",
            justify="left",
        )
        table.add_column(
            f"compare: {compare_uri.object.version[:SHORT_VERSION_CNT]}",
            style="cyan",
            justify="left",
        )
        b_files = r["base_version"]
        c_files = r["compare_version"]
        for _p in r["all_paths"]:
            _flag = c_files[_p].flag
            if _flag == FileFlag.ADDED:
                _flag_txt = f"[blue]{_flag}"
            elif _flag == FileFlag.DELETED:
                _flag_txt = f"[red]{_flag}"
            elif _flag == FileFlag.UPDATED:
                _flag_txt = f"[yellow]{_flag}"
                if show_details:
                    text_details.append(
                        Panel(
                            Text(
                                text="".join(
                                    cmp_file_content(
                                        base_path=b_files[_p].path,
                                        cmp_path=c_files[_p].path,
                                    )
                                )
                            ),
                            title=_p,
                        )
                    )
            else:
                _flag_txt = f"[green]{_flag}"
            table.add_row(
                os.path.basename(_p),
                _p,
                "existed" if _p in b_files else "-",
                f"[green]{_flag_txt}",
            )

        console.print(Panel(table, title="diff overview"))
        if show_details:
            console.print(Panel(Group(*text_details), title="diff details"))

    @BaseTermView._pager
    @BaseTermView._header
    def history(self, fullname: bool = False) -> t.List[t.Dict[str, t.Any]]:
        fullname = fullname or self.uri.instance_type == InstanceType.CLOUD
        return self._print_history(
            title="Model History List", history=self.model.history(), fullname=fullname
        )

    @classmethod
    @BaseTermView._only_standalone
    def eval(
        cls,
        project: str,
        target: str,
        dataset_uris: t.List[str],
        version: str = "",
        yaml_name: str = DefaultYAMLName.MODEL,
        step: str = "",
        task_index: int = 0,
        task_num: int = 0,
        runtime_uri: str = "",
        use_docker: bool = False,
        gencmd: bool = False,
        image: str = "",
    ) -> None:
        if use_docker:
            if not runtime_uri and not image:
                raise FieldTypeOrValueError(
                    "runtime_uri and image both are none when use_docker"
                )
            if runtime_uri:
                runtime = StandaloneRuntime(
                    URI(runtime_uri, expected_type=URIType.RUNTIME)
                )
                image = runtime.store.get_docker_base_image()
            mnt_paths = (
                [os.path.abspath(target)]
                if in_production() or (os.path.exists(target) and os.path.isdir(target))
                else []
            )
            env_vars = {SWEnv.runtime_version: runtime_uri} if runtime_uri else {}
            cmd = docker.gen_swcli_docker_cmd(
                image,
                env_vars=env_vars,
                mnt_paths=mnt_paths,
            )
            console.rule(":elephant: docker cmd", align="left")
            console.print(f"{cmd}\n")
            if gencmd:
                return
            process.check_call(cmd, shell=True)
            return

        kw = dict(
            project=project,
            version=version,
            workdir=cls._get_workdir(target),
            dataset_uris=dataset_uris,
            step_name=step,
            task_index=task_index,
            task_num=task_num,
            model_yaml_name=yaml_name,
        )
        if not in_production() and runtime_uri:
            RuntimeProcess.from_runtime_uri(
                uri=runtime_uri,
                target=StandaloneModel.eval_user_handler,
                kwargs=kw,
            ).run()
        else:
            StandaloneModel.eval_user_handler(**kw)  # type: ignore

    @classmethod
    def _get_workdir(cls, target: str) -> Path:
        if in_production() or (os.path.exists(target) and os.path.isdir(target)):
            workdir = Path(target)
        else:
            _uri = URI(target, URIType.MODEL)
            _store = ModelStorage(_uri)
            workdir = _store.src_dir
        return workdir

    @classmethod
    def list(
        cls,
        project_uri: str = "",
        fullname: bool = False,
        show_removed: bool = False,
        page: int = DEFAULT_PAGE_IDX,
        size: int = DEFAULT_PAGE_SIZE,
    ) -> t.Tuple[t.List[t.Dict[str, t.Any]], t.Dict[str, t.Any]]:
        _uri = URI(project_uri, expected_type=URIType.PROJECT)
        fullname = fullname or (_uri.instance_type == InstanceType.CLOUD)
        _models, _pager = Model.list(_uri, page, size)
        _data = BaseTermView.list_data(_models, show_removed, fullname)
        return _data, _pager

    @classmethod
    @BaseTermView._only_standalone
    def build(
        cls,
        workdir: str,
        project: str,
        yaml_name: str = DefaultYAMLName.MODEL,
        runtime_uri: str = "",
    ) -> URI:
        _config = load_yaml(Path(workdir) / yaml_name)
        _model_uri = cls.prepare_build_bundle(
            project=project, bundle_name=_config.get("name"), typ=URIType.MODEL
        )
        _m = Model.get_model(_model_uri)
        kwargs = {"yaml_name": yaml_name}
        if runtime_uri:
            RuntimeProcess.from_runtime_uri(
                uri=runtime_uri,
                target=_m.build,
                args=(Path(workdir),),
                kwargs=kwargs,
            ).run()
        else:
            _m.build(Path(workdir), **kwargs)
        return _model_uri

    @classmethod
    def copy(
        cls,
        src_uri: str,
        dest_uri: str,
        force: bool = False,
        dest_local_project_uri: str = "",
    ) -> None:
        Model.copy(src_uri, dest_uri, force, dest_local_project_uri)
        console.print(":clap: copy done.")

    @BaseTermView._header
    def tag(
        self, tags: t.List[str], remove: bool = False, ignore_errors: bool = False
    ) -> None:
        if remove:
            console.print(f":golfer: remove tags [red]{tags}[/] @ {self.uri}...")
            self.model.remove_tags(tags, ignore_errors)
        else:
            console.print(f":surfer: add tags [red]{tags}[/] @ {self.uri}...")
            self.model.add_tags(tags, ignore_errors)

    @classmethod
    @BaseTermView._only_standalone
    def serve(
        cls,
        target: str,
        model_yaml: str,
        host: str,
        port: int,
        handlers: t.Optional[t.List[str]] = None,
    ) -> None:
        workdir = cls._get_workdir(target)
        StandaloneModel.serve(model_yaml, workdir, host, port, handlers)


class ModelTermViewRich(ModelTermView):
    @classmethod
    @BaseTermView._pager
    @BaseTermView._header
    def list(
        cls,
        project_uri: str = "",
        fullname: bool = False,
        show_removed: bool = False,
        page: int = DEFAULT_PAGE_IDX,
        size: int = DEFAULT_PAGE_SIZE,
    ) -> t.Tuple[t.List[t.Dict[str, t.Any]], t.Dict[str, t.Any]]:
        _models, _pager = super().list(project_uri, fullname, show_removed, page, size)
        custom_column: t.Dict[str, t.Callable[[t.Any], str]] = {
            "tags": lambda x: ",".join(x),
            "size": lambda x: pretty_bytes(x),
            "runtime": cls.place_holder_for_empty(""),
        }

        cls.print_table("Model List", _models, custom_column=custom_column)
        return _models, _pager


class ModelTermViewJson(ModelTermView):
    @classmethod
    def list(  # type: ignore
        cls,
        project_uri: str = "",
        fullname: bool = False,
        show_removed: bool = False,
        page: int = DEFAULT_PAGE_IDX,
        size: int = DEFAULT_PAGE_SIZE,
    ) -> None:
        _models, _pager = super().list(project_uri, fullname, show_removed, page, size)
        cls.pretty_json(_models)

    def info(self, fullname: bool = False) -> None:
        self.pretty_json(self.get_info_data(self.model.info(), fullname))

    def history(self, fullname: bool = False) -> None:
        fullname = fullname or self.uri.instance_type == InstanceType.CLOUD
        self.pretty_json(BaseTermView.get_history_data(self.model.history(), fullname))


def get_term_view(ctx_obj: t.Dict) -> t.Type[ModelTermView]:
    return ModelTermViewJson if ctx_obj.get("output") == "json" else ModelTermViewRich<|MERGE_RESOLUTION|>--- conflicted
+++ resolved
@@ -2,7 +2,12 @@
 import typing as t
 from pathlib import Path
 
-<<<<<<< HEAD
+from rich import box
+from rich.text import Text
+from rich.panel import Panel
+from rich.table import Table
+from rich.console import Group
+
 from starwhale.utils import (
     docker,
     console,
@@ -11,15 +16,6 @@
     pretty_bytes,
     in_production,
 )
-from starwhale.consts import DefaultYAMLName, DEFAULT_PAGE_IDX, DEFAULT_PAGE_SIZE
-=======
-from rich import box
-from rich.text import Text
-from rich.panel import Panel
-from rich.table import Table
-from rich.console import Group
-
-from starwhale.utils import console, load_yaml, pretty_bytes, in_production
 from starwhale.consts import (
     FileFlag,
     DefaultYAMLName,
@@ -27,7 +23,6 @@
     DEFAULT_PAGE_SIZE,
     SHORT_VERSION_CNT,
 )
->>>>>>> e07a7a61
 from starwhale.base.uri import URI
 from starwhale.utils.fs import cmp_file_content
 from starwhale.base.type import URIType, InstanceType
