import sys
import typing as t

from rich import box
from loguru import logger
from rich.tree import Tree
from rich.table import Table
from rich.pretty import Pretty

from starwhale.utils import Order, console, sort_obj_list
from starwhale.consts import (
    DEFAULT_PAGE_IDX,
    DEFAULT_PAGE_SIZE,
    SHORT_VERSION_CNT,
    DEFAULT_MANIFEST_NAME,
)
from starwhale.base.uri import URI
from starwhale.base.type import URIType, InstanceType, JobOperationType
from starwhale.base.view import BaseTermView
from starwhale.core.eval.model import EvaluationJob


class JobTermView(BaseTermView):
    def __init__(self, job_uri: str) -> None:
        super().__init__()
        self.raw_uri = job_uri
        self.uri = URI(job_uri, expected_type=URIType.EVALUATION)
        logger.debug(f"eval job:{self.raw_uri}")
        self.job = EvaluationJob.get_job(self.uri)
        self._action_run_map = {
            JobOperationType.CANCEL: self.job.cancel,
            JobOperationType.RESUME: self.job.resume,
            JobOperationType.REMOVE: self.job.remove,
            JobOperationType.RECOVER: self.job.recover,
            JobOperationType.PAUSE: self.job.pause,
        }

    def recover(self, force: bool = False) -> None:
        self._do_action(JobOperationType.RECOVER, force)

    def remove(self, force: bool = False) -> None:
        self._do_action(JobOperationType.REMOVE, force)

    def cancel(self, force: bool = False) -> None:
        self._do_action(JobOperationType.CANCEL, force)

    def resume(self, force: bool = False) -> None:
        self._do_action(JobOperationType.RESUME, force)

    def pause(self, force: bool = False) -> None:
        self._do_action(JobOperationType.PAUSE, force)

    @BaseTermView._simple_action_print
    def _do_action(self, action: str, force: bool = False) -> t.Tuple[bool, str]:
        return self._action_run_map[action](force)

    @BaseTermView._header
    def compare(self, job_uris: t.List[str]) -> None:
        if self.uri.instance_type != InstanceType.STANDALONE:
            console.print(
                ":dragon_face: Today job compare only works for standalone instance"
            )
            sys.exit(1)

        jobs = []
        for _u in job_uris:
            _uri = URI(_u, expected_type=URIType.EVALUATION)
            jobs.append(EvaluationJob.get_job(_uri))

        rt = self.job.compare(jobs)
        table = Table(
            box=box.ASCII,
            title=f":leafy_green: {rt['kind'].upper()} Job Compare Summary",
            caption=f":cactus: base job:{rt['base']['uri']}",
            expand=True,
        )
        table.add_column("", justify="left", no_wrap=True, style="cyan")
        for _v in rt["versions"]:
            table.add_column(_v[:SHORT_VERSION_CNT])

        for _k, _vs in rt["summary"].items():
            _ts = [_k]

            _is_empty = all([_v["value"] is None for _v in _vs])
            if _is_empty:
                continue

            for _v in _vs:
                if _v["base"]:
                    _ts.append(f":triangular_flag: {_v['value']}")
                else:
                    if _v["delta"] is None:
                        _ts.append(_v["value"])
                    else:
                        if _v["delta"] > 0:
                            _text = (
                                f":chart_with_upwards_trend: [green]{_v['value']}[/]"
                            )
                        elif _v["delta"] < 0:
                            _text = (
                                f":chart_with_downwards_trend: [red]{_v['value']}[/]"
                            )
                        else:
                            _text = f":white_circle: {_v['value']}"
                        _ts.append(_text)

            table.add_row(*([str(_t) for _t in _ts]))

        console.print(table)

    @BaseTermView._header
    def info(self, page: int = DEFAULT_PAGE_IDX, size: int = DEFAULT_PAGE_SIZE) -> None:
        _rt = self.job.info(page, size)
        if not _rt:
            console.print(":tea: not found info")
            return

        if _rt.get("manifest"):
            console.rule(
                f"[green bold]Inspect {DEFAULT_MANIFEST_NAME} for eval:{self.uri}"
            )
            console.print(Pretty(_rt["manifest"], expand_all=True))

        if "location" in _rt:
            console.rule("Evaluation process dirs")
            console.print(f":cactus: ppl: {_rt['location']['ppl']}")
            console.print(f":camel: cmp: {_rt['location']['cmp']}")

        if "tasks" in _rt:
            self._print_tasks(_rt["tasks"][0])

        if "report" in _rt:
            self._render_job_report(_rt["report"])

    def _print_tasks(self, tasks: t.List[t.Dict[str, t.Any]]) -> None:
        table = Table(box=box.SIMPLE)
        table.add_column("ID", justify="left", style="cyan", no_wrap=True)
        table.add_column("UUID")
        table.add_column("Status", style="magenta")
        table.add_column("Agent")
        table.add_column("Duration")
        table.add_column("Created")
        table.add_column("Finished")

        for _t in tasks:
            status, style, icon = self.pretty_status(_t["taskStatus"])
            table.add_row(
                _t["id"],
                _t["uuid"],
                f"[{style}]{icon}{status}[/]",
                _t["agent"]["ip"],
                "",
                _t["created_at"],
                "",
            )

        console.rule(
            f"[bold green]Project({self.uri.project} Job({self.job.name}) Tasks List"
        )
        console.print(table)

    # TODO: use new result format
    def _render_job_report(self, report: t.Dict[str, t.Any]) -> None:
        if not report:
            console.print(":turtle: no report")
            return

        labels: t.Dict[str, t.Any] = report.get("labels", {})
        sort_label_names = sorted(list(labels.keys()))

        def _print_report() -> None:
            # TODO: add other kind report
            def _r(_tree: t.Any, _obj: t.Any) -> None:
                if not isinstance(_obj, dict):
                    _tree.add(str(_obj))

                for _k, _v in _obj.items():
<<<<<<< HEAD
                    if _k != "id":
                        if isinstance(_v, (list, tuple)):
                            _k = f"{_k}: [green]{'|'.join(_v)}"
                        elif isinstance(_v, dict) or isinstance(_v, str):
                            _k = _k
                        else:
                            _k = f"{_k}: [green]{_v:.4f}"
=======
                    if _k == "id":
                        continue
                    if isinstance(_v, (list, tuple)):
                        _k = f"{_k}: [green]{'|'.join(_v)}"
                    elif isinstance(_v, dict):
                        _k = _k
                    elif isinstance(_v, str):
                        _k = f"{_k}:{_v}"
                    else:
                        _k = f"{_k}: [green]{_v:.4f}"
>>>>>>> c894529a

                        _ntree = _tree.add(_k)
                        if isinstance(_v, dict):
                            _r(_ntree, _v)

            tree = Tree("Summary")
            _r(tree, report["summary"])
            if len(labels) == 0:
                return

            table = Table(box=box.SIMPLE)
            table.add_column("Label", style="cyan")
            keys = labels[sort_label_names[0]]
            for _k in keys:
                table.add_column(_k.capitalize())

            for _k, _v in labels.items():
                table.add_row(_k, *(f"{float(_v[_k2]):.4f}" for _k2 in keys))

            console.rule(f"[bold green]{report['kind'].upper()} Report")
            console.print(self.comparison(tree, table))

        def _print_confusion_matrix() -> None:
            cm = report.get("confusion_matrix", {})
            if not cm:
                return

            btable = Table(box=box.SIMPLE)
            btable.add_column("", style="cyan")
            for n in sort_label_names:
                btable.add_column(n)
            for idx, bl in enumerate(cm.get("binarylabel", [])):
                btable.add_row(
                    sort_label_names[idx],
                    *[f"{float(bl[i]):.4f}" for i in bl if i != "id"],
                )

            mtable = Table(box=box.SIMPLE)
            mtable.add_column("Label", style="cyan")
            for n in ("TP", "TN", "FP", "FN"):
                mtable.add_column(n)
            for idx, ml in enumerate(cm.get("multilabel", [])):
                mtable.add_row(sort_label_names[idx], *[str(_) for _ in ml[0] + ml[1]])

            console.rule(f"[bold green]{report['kind'].upper()} Confusion Matrix")
            console.print(self.comparison(mtable, btable))

        _print_report()
        _print_confusion_matrix()

    @classmethod
    def run(
        cls,
        project_uri: str,
        model_uri: str,
        dataset_uris: t.List[str],
        runtime_uri: str,
        version: str = "",
        name: str = "",
        desc: str = "",
        resource: str = "",
        gencmd: bool = False,
        use_docker: bool = False,
        step: str = "",
        task_index: int = 0,
        runtime_restore: bool = False,
    ) -> None:
        _project_uri = URI(project_uri, expected_type=URIType.PROJECT)
        ok, reason = EvaluationJob.run(
            _project_uri,
            model_uri,
            dataset_uris,
            runtime_uri,
            version=version,
            name=name,
            desc=desc,
            resource=resource,
            gencmd=gencmd,
            use_docker=use_docker,
            runtime_restore=runtime_restore,
            step=step,
            task_index=task_index,
        )

        # TODO: show report in standalone mode directly

        if ok:
            console.print(
                f":clap: success to create job(project id: [red]{_project_uri.full_uri}[/])"
            )
            if _project_uri.instance_type == InstanceType.CLOUD:
                _job_uri = f"{_project_uri.full_uri}/job/{reason}"
            else:
                _job_uri = f"{reason[:SHORT_VERSION_CNT]}"

            console.print(
                f":bird: run cmd to fetch eval info: [bold green]swcli eval info {_job_uri}[/]"
            )
        else:
            console.print(
                f":collision: failed to create eval job, notice: [red]{reason}[/]"
            )

    @classmethod
    def list(
        cls,
        project_uri: str = "",
        fullname: bool = False,
        show_removed: bool = False,
        page: int = DEFAULT_PAGE_IDX,
        size: int = DEFAULT_PAGE_SIZE,
    ) -> t.Tuple[t.List[t.Any], t.Dict[str, t.Any]]:
        jobs, pager = EvaluationJob.list(
            URI(project_uri, expected_type=URIType.PROJECT), page, size
        )
        jobs = sort_obj_list(jobs, [Order("manifest.created_at", True)])
        return (jobs, pager)


class JobTermViewRich(JobTermView):
    @classmethod
    @BaseTermView._pager
    @BaseTermView._header
    def list(
        cls,
        project_uri: str = "",
        fullname: bool = False,
        show_removed: bool = False,
        page: int = DEFAULT_PAGE_IDX,
        size: int = DEFAULT_PAGE_SIZE,
    ) -> t.Tuple[t.List[t.Any], t.Dict[str, t.Any]]:
        _jobs, _pager = super().list(project_uri, fullname, show_removed, page, size)
        table = Table(title="Job List", box=box.SIMPLE, expand=True)
        table.add_column("Name", justify="left", style="cyan", no_wrap=True)
        table.add_column("Model", no_wrap=True)
        table.add_column("Datasets")
        table.add_column("Runtime")
        table.add_column("Status", style="red")
        table.add_column("Resource", style="blue")
        table.add_column("Created At", style="magenta")
        table.add_column("Finished At", style="magenta")

        def _s(x: str) -> str:
            _end = -1 if fullname else SHORT_VERSION_CNT
            if ":" in x:
                _n, _v = x.split(":")
                return f"{_n}:{_v[:_end]}"
            else:
                return x[:_end]

        for _job in _jobs:
            if show_removed ^ _job.get("is_removed", False):
                continue

            _m = _job["manifest"]
            _status, _style, _icon = cls.pretty_status(
                _m.get("jobStatus") or _m.get("status")
            )
            _datasets = "--"
            if _m.get("datasets"):
                _datasets = "\n".join([_s(d) for d in _m["datasets"]])

            _model = "--"
            if "model" in _m:
                _model = _s(_m["model"])
            else:
                _model = f"{_m['modelName']}:{_s(_m['modelVersion'])}"

            _name = "--"
            if "id" in _m:
                _name = _m["id"]
            else:
                _name = _m["version"] if show_removed else _s(_m["version"])

            _runtime = "--"
            if "runtime" in _m:
                if isinstance(_m["runtime"], str):
                    _runtime = _m["runtime"]
                else:
                    _r = _m["runtime"]
                    _runtime = f"[{_r['version']['id']}] {_r['name']}:{_r['version']['name'][:SHORT_VERSION_CNT]}"

            table.add_row(
                _name,
                _model,
                _datasets,
                _runtime,
                f"[{_style}]{_icon}{_status}[/]",
                f"{_m['device']}:{_m['deviceAmount']}" if "device" in _m else "--",
                _m["created_at"],
                _m["finished_at"],
            )
            # TODO: add duration
        console.print(table)
        return _jobs, _pager


class JobTermViewJson(JobTermView):
    @classmethod
    def list(  # type: ignore
        cls,
        project_uri: str = "",
        fullname: bool = False,
        show_removed: bool = False,
        page: int = DEFAULT_PAGE_IDX,
        size: int = DEFAULT_PAGE_SIZE,
    ) -> None:
        _data, _ = super().list(project_uri, fullname, show_removed, page, size)
        cls.pretty_json(_data)

    def info(self, page: int = DEFAULT_PAGE_IDX, size: int = DEFAULT_PAGE_SIZE) -> None:
        _rt = self.job.info(page, size)
        if not _rt:
            console.print(":tea: not found info")
            return
        self.pretty_json(_rt)


def get_term_view(ctx_obj: t.Dict) -> t.Type[JobTermView]:
    return JobTermViewJson if ctx_obj.get("output") == "json" else JobTermViewRich<|MERGE_RESOLUTION|>--- conflicted
+++ resolved
@@ -175,15 +175,6 @@
                     _tree.add(str(_obj))
 
                 for _k, _v in _obj.items():
-<<<<<<< HEAD
-                    if _k != "id":
-                        if isinstance(_v, (list, tuple)):
-                            _k = f"{_k}: [green]{'|'.join(_v)}"
-                        elif isinstance(_v, dict) or isinstance(_v, str):
-                            _k = _k
-                        else:
-                            _k = f"{_k}: [green]{_v:.4f}"
-=======
                     if _k == "id":
                         continue
                     if isinstance(_v, (list, tuple)):
@@ -194,7 +185,6 @@
                         _k = f"{_k}:{_v}"
                     else:
                         _k = f"{_k}: [green]{_v:.4f}"
->>>>>>> c894529a
 
                         _ntree = _tree.add(_k)
                         if isinstance(_v, dict):
