from __future__ import annotations

import os
import json
import typing as t
from abc import ABCMeta, abstractmethod
from http import HTTPStatus
from collections import defaultdict

from loguru import logger

from starwhale.utils import load_yaml
from starwhale.consts import HTTPMethod, DEFAULT_PAGE_IDX, DEFAULT_PAGE_SIZE
from starwhale.base.uri import URI
from starwhale.utils.fs import move_dir
from starwhale.api._impl import wrapper
from starwhale.base.type import EvalTaskType, InstanceType, JobOperationType
from starwhale.base.cloud import CloudRequestMixed
from starwhale.consts.env import SWEnv
from starwhale.utils.http import ignore_error
from starwhale.utils.error import NotFoundError, NoSupportError
from starwhale.utils.config import SWCliConfigMixed
from starwhale.utils.process import check_call
from starwhale.core.eval.store import EvaluationStorage
from starwhale.core.eval.executor import EvalExecutor
from starwhale.core.runtime.process import Process as RuntimeProcess

_device_id_map = {"cpu": 1, "gpu": 2}


class EvaluationJob(metaclass=ABCMeta):
    def __init__(self, uri: URI) -> None:
        self.uri = uri
        self.name = uri.object.name
        self.project_name = uri.project
        self.sw_config = SWCliConfigMixed()

    @classmethod
    def run(
        cls,
        project_uri: URI,
        model_uri: str,
        dataset_uris: t.List[str],
        runtime_uri: str,
        version: str = "",
        name: str = "",
        desc: str = "",
        **kw: t.Any,
    ) -> t.Tuple[bool, str]:
        _cls = cls._get_job_cls(project_uri)
        return _cls.run(
            project_uri=project_uri,
            model_uri=model_uri,
            dataset_uris=dataset_uris,
            runtime_uri=runtime_uri,
            version=version,
            name=name,
            desc=desc,
            **kw,
        )

    @abstractmethod
    def info(
        self, page: int = DEFAULT_PAGE_IDX, size: int = DEFAULT_PAGE_SIZE
    ) -> t.Dict[str, t.Any]:
        raise NotImplementedError

    @abstractmethod
    def remove(self, force: bool = False) -> t.Tuple[bool, str]:
        raise NotImplementedError

    @abstractmethod
    def recover(self, force: bool = False) -> t.Tuple[bool, str]:
        raise NotImplementedError

    @abstractmethod
    def cancel(self, force: bool = False) -> t.Tuple[bool, str]:
        raise NotImplementedError

    @abstractmethod
    def resume(self, force: bool = False) -> t.Tuple[bool, str]:
        raise NotImplementedError

    @abstractmethod
    def pause(self, force: bool = False) -> t.Tuple[bool, str]:
        raise NotImplementedError

    @abstractmethod
    def compare(self, jobs: t.List[EvaluationJob]) -> t.Dict[str, t.Any]:
        raise NotImplementedError

    @abstractmethod
    def _get_report(self) -> t.Dict[str, t.Any]:
        raise NotImplementedError

    @classmethod
    def _get_job_cls(
        cls, uri: URI
    ) -> t.Union[t.Type[StandaloneEvaluationJob], t.Type[CloudEvaluationJob]]:
        if uri.instance_type == InstanceType.STANDALONE:
            return StandaloneEvaluationJob
        elif uri.instance_type == InstanceType.CLOUD:
            return CloudEvaluationJob
        else:
            raise NoSupportError(f"job uri:{uri}")

    @classmethod
    def list(
        cls,
        project_uri: URI,
        page: int = DEFAULT_PAGE_IDX,
        size: int = DEFAULT_PAGE_SIZE,
    ) -> t.Tuple[t.List[t.Dict[str, t.Any]], t.Dict[str, t.Any]]:
        _cls = cls._get_job_cls(project_uri)
        return _cls.list(project_uri)

    @classmethod
    def get_job(cls, job_uri: URI) -> EvaluationJob:
        _cls = cls._get_job_cls(job_uri)
        return _cls(job_uri)


# TODO: Storage Class Mixed
class StandaloneEvaluationJob(EvaluationJob):
    def __init__(self, uri: URI) -> None:
        super().__init__(uri)
        self.store = EvaluationStorage(uri)

    @classmethod
    def run(
        cls,
        project_uri: URI,
        model_uri: str,
        dataset_uris: t.List[str],
        runtime_uri: str,
        version: str = "",
        name: str = "",
        desc: str = "",
        **kw: t.Any,
    ) -> t.Tuple[bool, str]:
        use_docker = kw.get("use_docker", False)
        step = kw.get("step", "")
        task_index = kw.get("task_index", 0)

        ee = EvalExecutor(
            model_uri=model_uri,
            dataset_uris=dataset_uris,
            project_uri=project_uri,
            runtime_uri=runtime_uri,
            version=version,
            name=name,
            desc=desc,
            step=step,
            task_index=task_index,
            gencmd=kw.get("gencmd", False),
            use_docker=use_docker,
        )
        if runtime_uri and not use_docker:
            RuntimeProcess.from_runtime_uri(
                uri=runtime_uri,
                target=ee.run,
                args=(),
                runtime_restore=kw.get("runtime_restore", False),
            ).run()
        else:
            ee.run()

        return True, ee._version

    def _get_report(self) -> t.Dict[str, t.Any]:
        os.environ[SWEnv.project] = self.sw_config.current_project
        os.environ[SWEnv.eval_version] = self.store.id
        logger.debug(
            f"datastore path:{str(self.sw_config.datastore_dir)}, eval_id:{self.store.id}"
        )
        _datastore = wrapper.Evaluation()
<<<<<<< HEAD
        _labels = list(_datastore.get_results_from_table("labels"))
=======
        _labels = list(_datastore.get("labels"))
>>>>>>> c894529a
        return dict(
            summary=_datastore.get_metrics(),
            labels={str(i): l for i, l in enumerate(_labels)},
            confusion_matrix=dict(
<<<<<<< HEAD
                binarylabel=list(
                    _datastore.get_results_from_table("confusion_matrix/binarylabel")
                )
=======
                binarylabel=list(_datastore.get("confusion_matrix/binarylabel"))
>>>>>>> c894529a
            ),
            kind=_datastore.get_metrics()["kind"],
        )

    @staticmethod
    def _do_flatten_summary(summary: t.Dict[str, t.Any]) -> t.Dict[str, t.Any]:
        rt = {}

        def _f(_s: t.Dict[str, t.Any], _prefix: str = "") -> None:
            for _k, _v in _s.items():
                _k = f"{_prefix}{_k}"
                if isinstance(_v, dict):
                    _f(_v, _prefix=f"{_k}.")
                else:
                    rt[_k] = _v

        _f(summary)
        return rt

    def compare(self, jobs: t.List[EvaluationJob]) -> t.Dict[str, t.Any]:
        rt = {}
        base_report = self._get_report()
        compare_reports = [j._get_report() for j in jobs]

        rt = {
            "kind": base_report["kind"],
            "base": {
                "uri": self.uri.full_uri,
                "version": self.uri.object.name,
            },
            "versions": [self.uri.object.name] + [j.uri.object.name for j in jobs],
            "summary": defaultdict(list),
            "charts": defaultdict(list),
        }

        _base_summary = {}
        _number_types = (int, float, complex)

        for _idx, _report in enumerate([base_report] + compare_reports):
            _summary = _report.get("summary", {})
            if "labels" in _report:
                _summary["labels"] = _report["labels"]

            _flat_summary = self._do_flatten_summary(_summary)
            if _idx == 0:
                _base_summary = _flat_summary

            for _bk, _bv in _base_summary.items():
                _cv = _flat_summary.get(_bk)

                if isinstance(_cv, _number_types) and isinstance(_bv, _number_types):
                    _delta = _cv - _bv
                else:
                    _delta = None
                rt["summary"][_bk].append(
                    {"value": _cv, "delta": _delta, "base": _idx == 0}
                )

            for _k, _v in _report.items():
                if _k in ("kind", "labels", "summary"):
                    continue
                rt["charts"][_k].append(_v)

        return rt

    def info(
        self, page: int = DEFAULT_PAGE_IDX, size: int = DEFAULT_PAGE_SIZE
    ) -> t.Dict[str, t.Any]:

        return {
            "manifest": self.store.manifest,
            "report": self._get_report(),
        }

    def remove(self, force: bool = False) -> t.Tuple[bool, str]:
        return move_dir(self.store.loc, self.store.recover_loc, force)

    def recover(self, force: bool = False) -> t.Tuple[bool, str]:
        return move_dir(self.store.recover_loc, self.store.loc, force)

    def cancel(self, force: bool = False) -> t.Tuple[bool, str]:
        return self._do_container_action(JobOperationType.CANCEL, force)

    def resume(self, force: bool = False) -> t.Tuple[bool, str]:
        return self._do_container_action(JobOperationType.RESUME, force)

    def pause(self, force: bool = False) -> t.Tuple[bool, str]:
        return self._do_container_action(JobOperationType.PAUSE, force)

    def _do_container_action(
        self, action: str, force: bool = False
    ) -> t.Tuple[bool, str]:
        cmd = ["docker"]
        if action == JobOperationType.CANCEL:
            cmd += ["rm", "-fv"]
        elif action == JobOperationType.PAUSE:
            cmd += ["pause"]
        elif action == JobOperationType.RESUME:
            cmd += ["unpause"]

        # TODO: search container first
        cmd += [f"{self.name}-{EvalTaskType.ALL}", f"{self.name}-{EvalTaskType.SINGLE}"]
        try:
            check_call(cmd)
        except Exception as e:
            return False, f"failed to {action} container, reason: {e}"
        else:
            return True, f"run {action} successfully"

    @classmethod
    def list(
        cls,
        project_uri: URI,
        page: int = DEFAULT_PAGE_IDX,
        size: int = DEFAULT_PAGE_SIZE,
    ) -> t.Tuple[t.List[t.Dict[str, t.Any]], t.Dict[str, t.Any]]:
        _rt = []
        for _path, _is_removed in EvaluationStorage.iter_all_jobs(project_uri):
            _manifest = load_yaml(_path)
            if not _manifest:
                continue

            _rt.append(
                {
                    "location": str(_path.absolute()),
                    "manifest": _manifest,
                    "is_removed": _is_removed,
                }
            )
        return _rt, {}


class CloudEvaluationJob(EvaluationJob, CloudRequestMixed):
    @classmethod
    def run(
        cls,
        project_uri: URI,
        model_uri: str,
        dataset_uris: t.List[str],
        runtime_uri: str,
        version: str = "",
        name: str = "",
        desc: str = "",
        **kw: t.Any,
    ) -> t.Tuple[bool, str]:
        _did, _dcnt = cls.parse_device(kw["resource"])

        crm = CloudRequestMixed()
        # TODO: use argument for uri
        r = crm.do_http_request(
            f"/project/{project_uri.project}/job",
            method=HTTPMethod.POST,
            instance_uri=project_uri,
            data=json.dumps(
                {
                    "modelVersionUrl": model_uri,
                    "datasetVersionUrls": ",".join([str(i) for i in dataset_uris]),
                    "runtimeVersionUrl": runtime_uri,
                    "device": _did,
                    "deviceAmount": _dcnt,
                }
            ),
        )
        if r.status_code == HTTPStatus.OK:
            return True, r.json()["data"]
        else:
            return False, r.json()["message"]

    @ignore_error({})
    def info(
        self, page: int = DEFAULT_PAGE_IDX, size: int = DEFAULT_PAGE_SIZE
    ) -> t.Dict[str, t.Any]:
        if not self.uri.project:
            raise NotFoundError("no selected project")
        return {
            "tasks": self._fetch_tasks(page, size),
            "report": self._fetch_job_report(),
            "manifest": self._fetch_job_info(),
        }

    def remove(self, force: bool = False) -> t.Tuple[bool, str]:
        # TODO: support force remove
        return self.do_http_request_simple_ret(
            f"/project/{self.uri.project}/job/{self.name}",
            method=HTTPMethod.DELETE,
            instance_uri=self.uri,
        )

    def recover(self, force: bool = False) -> t.Tuple[bool, str]:
        return self._do_job_action(JobOperationType.RECOVER, force)

    def cancel(self, force: bool = False) -> t.Tuple[bool, str]:
        return self._do_job_action(JobOperationType.CANCEL, force)

    def resume(self, force: bool = False) -> t.Tuple[bool, str]:
        return self._do_job_action(JobOperationType.RESUME, force)

    def pause(self, force: bool = False) -> t.Tuple[bool, str]:
        return self._do_job_action(JobOperationType.PAUSE, force)

    def _do_job_action(self, action: str, force: bool = False) -> t.Tuple[bool, str]:
        # TODO: support force action
        return self.do_http_request_simple_ret(
            f"/project/{self.uri.project}/job/{self.name}/{action}",
            method=HTTPMethod.POST,
            instance_uri=self.uri,
        )

    @classmethod
    @ignore_error(([], {}))
    def list(
        cls,
        project_uri: URI,
        page: int = DEFAULT_PAGE_IDX,
        size: int = DEFAULT_PAGE_SIZE,
    ) -> t.Tuple[t.List[t.Dict[str, t.Any]], t.Dict[str, t.Any]]:
        if not project_uri.project:
            raise NotFoundError("no selected project")
        crm = CloudRequestMixed()

        r = crm.do_http_request(
            f"/project/{project_uri.project}/job",
            params={"pageNum": page, "pageSize": size},
            instance_uri=project_uri,
        ).json()

        jobs = []
        for j in r["data"]["list"]:
            j.pop("owner", None)
            j["created_at"] = crm.fmt_timestamp(j["createdTime"])
            j["finished_at"] = crm.fmt_timestamp(j["stopTime"])
            j["duration_str"] = crm.fmt_duration(j["duration"])
            jobs.append({"manifest": j})

        return jobs, crm.parse_pager(r)

    @staticmethod
    def parse_device(device: str) -> t.Tuple[int, int]:
        _t = device.split(":")
        _id = _device_id_map.get(_t[0].lower(), _device_id_map["cpu"])
        _cnt = int(_t[1]) if len(_t) == 2 else 1
        return _id, _cnt

    @ignore_error({})
    def _fetch_job_report(self) -> t.Dict[str, t.Any]:
        r = self.do_http_request(
            f"/project/{self.project_name}/job/{self.name}/result",
            instance_uri=self.uri,
        ).json()
        return r["data"]  # type: ignore

    @ignore_error({})
    def _fetch_job_info(self) -> t.Dict[str, t.Any]:
        r = self.do_http_request(
            f"/project/{self.project_name}/job/{self.name}",
            instance_uri=self.uri,
        ).json()
        return r["data"]  # type: ignore

    @ignore_error(([], {}))
    def _fetch_tasks(
        self,
        page: int = DEFAULT_PAGE_IDX,
        size: int = DEFAULT_PAGE_SIZE,
    ) -> t.Tuple[t.List[t.Any], t.Dict[str, t.Any]]:
        r = self.do_http_request(
            f"/project/{self.project_name}/job/{self.name}/task",
            params={"pageNum": page, "pageSize": size},
            instance_uri=self.uri,
        ).json()

        tasks = []
        for _t in r["data"]["list"]:
            _t["created_at"] = self.fmt_timestamp(_t["createdTime"])  # type: ignore
            tasks.append(_t)

        return tasks, self.parse_pager(r)

    def _get_report(self) -> t.Dict[str, t.Any]:
        # TODO: need to implement it
        return {}

    def compare(self, jobs: t.List[EvaluationJob]) -> t.Dict[str, t.Any]:
        # TODO: need to implement it
        return {}<|MERGE_RESOLUTION|>--- conflicted
+++ resolved
@@ -174,22 +174,12 @@
             f"datastore path:{str(self.sw_config.datastore_dir)}, eval_id:{self.store.id}"
         )
         _datastore = wrapper.Evaluation()
-<<<<<<< HEAD
-        _labels = list(_datastore.get_results_from_table("labels"))
-=======
         _labels = list(_datastore.get("labels"))
->>>>>>> c894529a
         return dict(
             summary=_datastore.get_metrics(),
             labels={str(i): l for i, l in enumerate(_labels)},
             confusion_matrix=dict(
-<<<<<<< HEAD
-                binarylabel=list(
-                    _datastore.get_results_from_table("confusion_matrix/binarylabel")
-                )
-=======
                 binarylabel=list(_datastore.get("confusion_matrix/binarylabel"))
->>>>>>> c894529a
             ),
             kind=_datastore.get_metrics()["kind"],
         )
