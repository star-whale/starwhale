from __future__ import annotations

import typing as t
import inspect
import tarfile
from abc import ABCMeta, abstractmethod
from pathlib import Path
from collections import defaultdict

import yaml
from fs import open_fs
from loguru import logger
from fs.copy import copy_fs

from starwhale.utils import console, load_yaml
from starwhale.consts import (
    HTTPMethod,
    DefaultYAMLName,
    DEFAULT_PAGE_IDX,
    DEFAULT_PAGE_SIZE,
    DEFAULT_COPY_WORKERS,
    DEFAULT_MANIFEST_NAME,
    ARCHIVED_SWDS_META_FNAME,
)
from starwhale.base.tag import StandaloneTag
from starwhale.base.uri import URI
from starwhale.utils.fs import move_dir, empty_dir, ensure_dir, ensure_file
from starwhale.base.type import URIType, BundleType, InstanceType
from starwhale.base.cloud import CloudRequestMixed, CloudBundleModelMixin
from starwhale.utils.http import ignore_error
from starwhale.utils.load import import_object
from starwhale.base.bundle import BaseBundle, LocalStorageBundleMixin
from starwhale.utils.error import NotFoundError, NoSupportError
from starwhale.utils.progress import run_with_progress_bar

from .copy import DatasetCopy
from .type import DatasetConfig, DatasetSummary
from .store import DatasetStorage
from .tabular import TabularDataset


class Dataset(BaseBundle, metaclass=ABCMeta):
    def __str__(self) -> str:
        return f"Starwhale Dataset: {self.uri}"

    @abstractmethod
    def summary(self) -> t.Optional[DatasetSummary]:
        raise NotImplementedError

    def diff(self, compare_uri: URI) -> t.Dict[str, t.Any]:
        raise NotImplementedError

    @classmethod
    def get_dataset(cls, uri: URI) -> Dataset:
        _cls = cls._get_cls(uri)
        return _cls(uri)

    @classmethod
<<<<<<< HEAD
    def copy(cls, src_uri: str, dest_uri: str, force: bool = False) -> None:
        bc = BundleCopy(src_uri, dest_uri, URIType.DATASET, force)
        if bc.src_uri.instance_type == InstanceType.STANDALONE:
            with StandaloneTabularDataset.from_uri(bc.src_uri) as tds:
                tds.dump_meta(force)

        bc.do()

        if bc.src_uri.instance_type == InstanceType.CLOUD:
            with StandaloneTabularDataset(
                name=bc.bundle_name,
                version=bc.bundle_version,
                project=bc.dest_uri.project,
            ) as tds:
                tds.load_meta()
=======
    def copy(
        cls, src_uri: str, dest_uri: str, force: bool = False, with_auth: bool = False
    ) -> None:
        dc = DatasetCopy(src_uri, dest_uri, URIType.DATASET, force, with_auth=with_auth)
        dc.do()
>>>>>>> 1c0d4b9d

    @classmethod
    def _get_cls(  # type: ignore
        cls, uri: URI
    ) -> t.Union[t.Type[StandaloneDataset], t.Type[CloudDataset]]:
        if uri.instance_type == InstanceType.STANDALONE:
            return StandaloneDataset
        elif uri.instance_type == InstanceType.CLOUD:
            return CloudDataset
        else:
            raise NoSupportError(f"dataset uri:{uri}")


class StandaloneDataset(Dataset, LocalStorageBundleMixin):
    def __init__(self, uri: URI) -> None:
        super().__init__(uri)
        self.typ = InstanceType.STANDALONE
        self.store = DatasetStorage(uri)
        self.tag = StandaloneTag(uri)
        self._manifest: t.Dict[
            str, t.Any
        ] = {}  # TODO: use manifest class get_conda_env
        self.yaml_name = DefaultYAMLName.DATASET

    def add_tags(self, tags: t.List[str], quiet: bool = False) -> None:
        self.tag.add(tags, quiet)

    def remove_tags(self, tags: t.List[str], quiet: bool = False) -> None:
        self.tag.remove(tags, quiet)

    def diff(self, compare_uri: URI) -> t.Dict[str, t.Any]:
        # TODO: support cross-instance diff: standalone <--> cloud
        if compare_uri.instance_type != InstanceType.STANDALONE:
            raise NoSupportError(
                f"only support standalone uri, but compare_uri({compare_uri}) is for cloud instance"
            )

        if self.uri.object.name != compare_uri.object.name:
            raise NoSupportError(
                f"only support two versions diff in one dataset, base dataset:{self.uri}, compare dataset:{compare_uri}"
            )

        if self.uri.object.version == compare_uri.object.version:
            return {}

        compare_ds = StandaloneDataset(compare_uri)
        base_summary = self.summary()
        compare_summary = compare_ds.summary()
        base_tds_iter = TabularDataset.from_uri(self.uri).scan()
        compare_tds_iter = TabularDataset.from_uri(compare_uri).scan()

        unchanged_cnt = 0
        diff_updated = []

        # TODO: tune diff performance
        for _brow, _crow in zip(base_tds_iter, compare_tds_iter):
            if _brow == _crow:
                unchanged_cnt += 1
            else:
                diff_updated.append((_brow.asdict(), _crow.asdict()))

        # TODO: tune diff deleted and added rows like git diff
        diff_deleted_keys = [r.id for r in base_tds_iter]
        diff_added_keys = [r.id for r in compare_tds_iter]

        return {
            "version": {
                "base": self.uri.object.version,
                "compare": compare_uri.object.version,
            },
            "summary": {
                "base": base_summary.asdict() if base_summary else {},
                "compare": compare_summary.asdict() if compare_summary else {},
            },
            "diff": {
                "updated": diff_updated,
                "deleted": diff_deleted_keys,
                "added": diff_added_keys,
            },
            "diff_rows": {
                "unchanged": unchanged_cnt,
                "updated": len(diff_updated),
                "added": len(diff_added_keys),
                "deleted": len(diff_deleted_keys),
            },
        }

    def history(
        self,
        page: int = DEFAULT_PAGE_IDX,
        size: int = DEFAULT_PAGE_SIZE,
    ) -> t.List[t.Dict[str, t.Any]]:
        _r = []

        for _bf in self.store.iter_bundle_history():
            _manifest_path = _bf.path / DEFAULT_MANIFEST_NAME
            if not _manifest_path.exists():
                continue

            _manifest = load_yaml(_bf.path / DEFAULT_MANIFEST_NAME)
            _r.append(
                dict(
                    name=_manifest["name"],
                    version=_bf.version,
                    size=_manifest.get("dataset_byte_size", 0),
                    created_at=_manifest["created_at"],
                    tags=_bf.tags,
                    path=_bf.path,
                )
            )

        return _r

    def remove(self, force: bool = False) -> t.Tuple[bool, str]:
        # TODO: remove by tag
        if force:
            empty_dir(self.store.snapshot_workdir)
            return True, ""
        else:
            return move_dir(self.store.snapshot_workdir, self.store.recover_loc, False)

    def recover(self, force: bool = False) -> t.Tuple[bool, str]:
        dest_path = (
            self.store.bundle_dir / f"{self.uri.object.version}{BundleType.DATASET}"
        )
        return move_dir(self.store.recover_loc, dest_path, force)

    def info(self) -> t.Dict[str, t.Any]:
        return self._get_bundle_info()

    def summary(self) -> t.Optional[DatasetSummary]:
        _manifest = self.store.manifest
        _summary = _manifest.get("dataset_summary", {})
        return DatasetSummary(**_summary) if _summary else None

    @classmethod
    def list(
        cls,
        project_uri: URI,
        page: int = DEFAULT_PAGE_IDX,
        size: int = DEFAULT_PAGE_SIZE,
    ) -> t.Tuple[t.Dict[str, t.Any], t.Dict[str, t.Any]]:
        rs = defaultdict(list)

        for _bf in DatasetStorage.iter_all_bundles(
            project_uri,
            bundle_type=BundleType.DATASET,
            uri_type=URIType.DATASET,
        ):
            _mf = _bf.path / DEFAULT_MANIFEST_NAME
            if not _mf.exists():
                continue

            _manifest = load_yaml(_bf.path / DEFAULT_MANIFEST_NAME)

            rs[_bf.name].append(
                dict(
                    name=_manifest["name"],
                    version=_bf.version,
                    size=_manifest.get("dataset_byte_size", 0),
                    created_at=_manifest["created_at"],
                    is_removed=_bf.is_removed,
                    path=_bf.path,
                    tags=_bf.tags,
                )
            )

        return rs, {}

    def buildImpl(self, workdir: Path, **kw: t.Any) -> None:
        config = kw["config"]
        append = config.append
        if append:
            append_from_uri = URI.capsulate_uri(
                instance=self.uri.instance,
                project=self.uri.project,
                obj_type=self.uri.object.typ,
                obj_name=self.uri.object.name,
                obj_ver=config.append_from,
            )
            append_from_store = DatasetStorage(append_from_uri)
            if not append_from_store.snapshot_workdir.exists():
                raise NotFoundError(f"dataset uri: {append_from_uri}")
        else:
            append_from_uri = None
            append_from_store = None

        # TODO: design uniq build steps for model build, swmp build

        operations = [
            (self._gen_version, 5, "gen version"),
            (self._prepare_snapshot, 5, "prepare snapshot"),
            (
                self._dump_dataset_yaml,
                5,
                "dump_dataset_yaml",
                dict(
                    swds_config=config,
                ),
            ),
            (
                self._copy_src,
                15,
                "copy src",
                dict(
                    workdir=workdir,
                    pkg_data=config.pkg_data,
                    exclude_pkg_data=config.exclude_pkg_data,
                ),
            ),
            (
                self._fork_swds,
                10,
                "fork swds",
                dict(
                    append=append,
                    append_from_store=append_from_store,
                ),
            ),
            (
                self._call_make_swds,
                30,
                "make swds",
                dict(
                    workdir=workdir,
                    swds_config=config,
                    append=append,
                    append_from_uri=append_from_uri,
                    append_from_store=append_from_store,
                ),
            ),
            (self._calculate_signature, 5, "calculate signature"),
            (
                self._render_manifest,
                5,
                "render manifest",
            ),
            (self._make_swds_meta_tar, 15, "make meta tar"),
            (self._make_auto_tags, 5, "make auto tags"),
        ]
        run_with_progress_bar("swds building...", operations)

    def _fork_swds(
        self, append: bool, append_from_store: t.Optional[DatasetStorage]
    ) -> None:
        if not append or not append_from_store:
            return

        console.print(
            f":articulated_lorry: fork dataset data from {append_from_store.id}"
        )
        src_data_dir = append_from_store.data_dir
        for src in src_data_dir.rglob("*"):
            if not src.is_symlink():
                continue

            dest = self.store.data_dir / src.relative_to(src_data_dir)
            if dest.exists() and dest.resolve() == src.resolve():
                continue

            dest.symlink_to(src.resolve().absolute())

    def _call_make_swds(
        self,
        workdir: Path,
        swds_config: DatasetConfig,
        append: bool,
        append_from_uri: t.Optional[URI],
        append_from_store: t.Optional[DatasetStorage],
    ) -> None:
        from starwhale.api._impl.dataset.builder import (
            BaseBuildExecutor,
            create_generic_cls,
        )

        logger.info("[step:swds]try to gen swds...")
        append_from_version = (
            append_from_store.id if append and append_from_store else ""
        )
        self._manifest.update(
            {
                "dataset_attr": swds_config.attr.asdict(),
                "handler": swds_config.handler,
                "from": {
                    "version": append_from_version,
                    "append": append,
                },
            }
        )

        # TODO: add more import format support, current is module:class
        logger.info(f"[info:swds]try to import {swds_config.handler} @ {workdir}")
        _handler = import_object(workdir, swds_config.handler)

        _cls: t.Type[BaseBuildExecutor]
        if inspect.isclass(_handler) and issubclass(_handler, BaseBuildExecutor):
            _cls = _handler
        elif inspect.isfunction(_handler):
            _cls = create_generic_cls(_handler)
        else:
            raise RuntimeError(
                f"{swds_config.handler} not BaseBuildExecutor or generator function"
            )

        with _cls(
            dataset_name=self.uri.object.name,
            dataset_version=self._version,
            project_name=self.uri.project,
            workdir=self.store.snapshot_workdir,
            alignment_bytes_size=swds_config.attr.alignment_size,
            volume_bytes_size=swds_config.attr.volume_size,
            append=append,
            append_from_version=append_from_version,
            append_from_uri=append_from_uri,
            data_mime_type=swds_config.attr.data_mime_type,
        ) as _obj:
            console.print(
                f":ghost: import [red]{swds_config.handler}@{workdir.resolve()}[/] to make swds..."
            )
            _summary: DatasetSummary = _obj.make_swds()
            self._manifest["dataset_summary"] = _summary.asdict()

        console.print(f"[step:swds]finish gen swds @ {self.store.data_dir}")

    def _calculate_signature(self) -> None:
        algo = self.store.object_hash_algo
        sign_info = list()
        total_size = 0

        # TODO: _cal(self._snapshot_workdir / ARCHIVED_SWDS_META_FNAME) # add meta sign into _manifest.yaml
        for fpath in self.store.get_all_data_files():
            _size = fpath.stat().st_size
            total_size += _size
            sign_info.append(f"{_size}:{algo}:{fpath.name}")

        self._manifest["dataset_byte_size"] = total_size
        self._manifest["signature"] = sign_info
        console.print(
            f":robot: calculate signature with {algo} for {len(sign_info)} files"
        )

    def _make_swds_meta_tar(self) -> None:
        out = self.store.snapshot_workdir / ARCHIVED_SWDS_META_FNAME
        logger.info(f"[step:tar]try to tar for swmp meta(NOT INCLUDE DATASET){out}")
        with tarfile.open(out, "w:") as tar:
            tar.add(str(self.store.src_dir), arcname="src")
            tar.add(str(self.store.snapshot_workdir / DEFAULT_MANIFEST_NAME))
            tar.add(str(self.store.snapshot_workdir / DefaultYAMLName.DATASET))

        console.print(
            ":hibiscus: congratulation! you can run "
            f"[red bold blink] swcli dataset info {self.name}/version/{self._version}[/]"
        )

    def _prepare_snapshot(self) -> None:
        ensure_dir(self.store.data_dir)
        ensure_dir(self.store.src_dir)

        console.print(
            f":file_folder: swds workdir: [underline]{self.store.snapshot_workdir}[/]"
        )

    def _dump_dataset_yaml(self, swds_config: DatasetConfig) -> None:
        console.print(":battery: dump dataset.yaml")
        _fpath = self.store.snapshot_workdir / DefaultYAMLName.DATASET
        ensure_file(
            _fpath, yaml.safe_dump(swds_config.asdict(), default_flow_style=False)
        )

    def _copy_src(
        self,
        workdir: Path,
        pkg_data: t.List[str],
        exclude_pkg_data: t.List[str],
    ) -> None:
        logger.info(f"[step:copy]start to copy src {workdir} -> {self.store.src_dir}")
        console.print(":thumbs_up: try to copy source code files...")
        workdir_fs = open_fs(str(workdir.absolute()))
        src_fs = open_fs(str(self.store.src_dir.absolute()))
        # TODO: tune copy src
        copy_fs(
            workdir_fs,
            src_fs,
            walker=self._get_src_walker(workdir, pkg_data, exclude_pkg_data),
            workers=DEFAULT_COPY_WORKERS,
        )

        logger.info("[step:copy]finish copy files")


class CloudDataset(CloudBundleModelMixin, Dataset):
    def __init__(self, uri: URI) -> None:
        super().__init__(uri)
        self.typ = InstanceType.CLOUD

    @classmethod
    @ignore_error(({}, {}))
    def list(
        cls,
        project_uri: URI,
        page: int = DEFAULT_PAGE_IDX,
        size: int = DEFAULT_PAGE_SIZE,
    ) -> t.Tuple[t.Dict[str, t.Any], t.Dict[str, t.Any]]:
        crm = CloudRequestMixed()
        return crm._fetch_bundle_all_list(project_uri, URIType.DATASET, page, size)

    def summary(self) -> t.Optional[DatasetSummary]:
        r = self.do_http_request(
            f"/project/{self.uri.project}/{self.uri.object.typ}/{self.uri.object.name}",
            method=HTTPMethod.GET,
            instance_uri=self.uri,
            params={"versionUrl": self.uri.object.version},
        ).json()
        _manifest: t.Dict[str, t.Any] = yaml.safe_load(r["data"].get("versionMeta", {}))
        _summary = _manifest.get("dataset_summary", {})
        return DatasetSummary(**_summary) if _summary else None

    def build(self, workdir: Path, yaml_name: str = "", **kw: t.Any) -> None:
        raise NoSupportError("no support build dataset in the cloud instance")<|MERGE_RESOLUTION|>--- conflicted
+++ resolved
@@ -56,29 +56,11 @@
         return _cls(uri)
 
     @classmethod
-<<<<<<< HEAD
-    def copy(cls, src_uri: str, dest_uri: str, force: bool = False) -> None:
-        bc = BundleCopy(src_uri, dest_uri, URIType.DATASET, force)
-        if bc.src_uri.instance_type == InstanceType.STANDALONE:
-            with StandaloneTabularDataset.from_uri(bc.src_uri) as tds:
-                tds.dump_meta(force)
-
-        bc.do()
-
-        if bc.src_uri.instance_type == InstanceType.CLOUD:
-            with StandaloneTabularDataset(
-                name=bc.bundle_name,
-                version=bc.bundle_version,
-                project=bc.dest_uri.project,
-            ) as tds:
-                tds.load_meta()
-=======
     def copy(
-        cls, src_uri: str, dest_uri: str, force: bool = False, with_auth: bool = False
+        cls, src_uri: str, dest_uri: str, force: bool = False
     ) -> None:
-        dc = DatasetCopy(src_uri, dest_uri, URIType.DATASET, force, with_auth=with_auth)
+        dc = DatasetCopy(src_uri, dest_uri, URIType.DATASET, force)
         dc.do()
->>>>>>> 1c0d4b9d
 
     @classmethod
     def _get_cls(  # type: ignore
