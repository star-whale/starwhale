--- conflicted
+++ resolved
@@ -496,13 +496,9 @@
                 "show_name": "predict",
                 "expose": 0,
                 "virtual": False,
-<<<<<<< HEAD
-                "require_dataset": False,
-                "parameters_sig": [],
-                "ext_cmd_args": "",
-=======
                 "require_dataset": True,
->>>>>>> ae41e333
+                "parameters_sig": [],
+                "ext_cmd_args": "",
             },
             {
                 "cls_name": "MockHandler",
@@ -538,13 +534,9 @@
                 "show_name": "predict",
                 "expose": 0,
                 "virtual": False,
-<<<<<<< HEAD
-                "require_dataset": False,
-                "parameters_sig": [],
-                "ext_cmd_args": "",
-=======
                 "require_dataset": True,
->>>>>>> ae41e333
+                "parameters_sig": [],
+                "ext_cmd_args": "",
             }
         ]
         steps = Step.get_steps_from_yaml(
