--- conflicted
+++ resolved
@@ -1630,10 +1630,7 @@
                     {"name": "n", "type": "FLOAT16"},
                     {"name": "o", "type": "FLOAT32"},
                     {"name": "p", "type": "FLOAT64"},
-<<<<<<< HEAD
-=======
                     {"name": "q", "type": "FLOAT64"},
->>>>>>> 71d6704b
                 ],
                 "records": [
                     {
@@ -1657,10 +1654,7 @@
                         "n": "0",  # client(python):0000, server(java):0
                         "o": "0",  # client(python):00000000, server(java):0
                         "p": "0",  # client(python):0000000000000000, server(java):0
-<<<<<<< HEAD
-=======
                         "q": "111111",  # client(python):000000000111111, server(java):111111
->>>>>>> 71d6704b
                     }
                 ],
             }
@@ -1688,10 +1682,7 @@
                     "n": 0.0,
                     "o": 0.0,
                     "p": 0.0,
-<<<<<<< HEAD
-=======
                     "q": 5.52603e-318,
->>>>>>> 71d6704b
                 }
             ],
             list(
