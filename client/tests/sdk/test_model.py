import os
import json
import base64
import typing as t
import sysconfig
from pathlib import Path
from unittest.mock import patch, MagicMock

import pytest
import jsonlines
from pyfakefs.fake_filesystem_unittest import TestCase

from starwhale.consts import DEFAULT_PROJECT, SWDSBackendType
from starwhale.base.uri import URI
from starwhale.utils.fs import ensure_dir, ensure_file
from starwhale.base.type import URIType, DataFormatType, ObjectStoreType
from starwhale.consts.env import SWEnv
from starwhale.api._impl.job import Context
from starwhale.api._impl.model import _RunConfig, PipelineHandler
from starwhale.api._impl.loader import (
    get_data_loader,
    S3StorageBackend,
    UserRawDataLoader,
)
from starwhale.api._impl.dataset import TabularDatasetRow
<<<<<<< HEAD
from starwhale.api._impl.wrapper import Evaluation
=======
from starwhale.core.dataset.dataset import DatasetSummary
>>>>>>> 28954af5

from .. import ROOT_DIR


class SimpleHandler(PipelineHandler):
    def ppl(self, data: bytes, **kw: t.Any) -> t.Any:
        return [1, 2], 0.1

    def cmp(self, _data_loader: t.Any) -> t.Any:
        for _data in _data_loader:
            print(_data)
        return {"summary": {"a": 1}, "kind": "test", "labels": {"1": 1}}


class TestModelPipelineHandler(TestCase):
    swds_dir = os.path.join(ROOT_DIR, "data", "dataset", "swds")

    def setUp(self) -> None:
        self.setUpPyfakefs()
        self.root = "/home/starwhale/model_test"

        self.project = DEFAULT_PROJECT
        self.eval_id = "mm3wky3dgbqt"

        self.status_dir = os.path.join(self.root, "status")
        self.log_dir = os.path.join(self.root, "log")
        self.config_dir = os.path.join(self.root, "config")

        ensure_dir(self.config_dir)
        self.fs.add_real_directory(self.swds_dir)
        os.environ["SW_S3_BUCKET"] = "starwhale"

    def tearDown(self) -> None:
        super().tearDown()
        os.environ.pop("SW_S3_BUCKET", "")

    @patch("starwhale.api._impl.loader.boto3")
    @patch("starwhale.core.dataset.model.StandaloneDataset.summary")
    def test_s3_loader(self, m_summary: MagicMock, m_resource: MagicMock) -> None:
        m_summary.return_value = DatasetSummary(
            data_format_type=DataFormatType.USER_RAW
        )

        _loader = get_data_loader(
            dataset_uri=URI("mnist/version/latest", URIType.DATASET),
            backend=SWDSBackendType.S3,
        )
        assert isinstance(_loader, UserRawDataLoader)
        assert isinstance(_loader.storage.backend, S3StorageBackend)

    def test_set_run_env(self) -> None:
        _RunConfig.set_env(
            {
                "status_dir": "status",
                "log_dir": "log",
                "result_dir": "result",
                "dataset_uri": "mnist/version/latest",
            }
        )
        assert os.environ.get(SWEnv.status_dir) == "status"
        assert os.environ.get(SWEnv.dataset_uri) == "mnist/version/latest"

    @pytest.mark.skip(reason="wait job scheduler feature, cmp will use datastore")
    def test_cmp(self) -> None:
        ppl_result_dir = os.path.join(self.root, "ppl")
        ensure_dir(ppl_result_dir)

        config_json_path = os.path.join(self.config_dir, "input.json")
        local_ppl_result_config = {
            "backend": "fuse",
            "kind": "jsonl",
            "swds": [
                {
                    "bucket": ppl_result_dir,
                    "key": {
                        "data": "current",
                    },
                }
            ],
        }
        ensure_file(config_json_path, json.dumps(local_ppl_result_config))

        os.environ[SWEnv.status_dir] = self.status_dir
        os.environ[SWEnv.log_dir] = self.log_dir

        with SimpleHandler() as _handler:
            ppl_result_path = os.path.join(ppl_result_dir, "current")
            with jsonlines.open(ppl_result_path, mode="w") as _jl:
                _jl.write(
                    {
                        "index": 0,
                        "ppl": base64.b64encode(
                            _handler.ppl_data_serialize([1, 2], 0.1)
                        ).decode("ascii"),
                        "label": base64.b64encode(
                            _handler.label_data_serialize([3, 4])
                        ).decode("ascii"),
                    }
                )
            _handler._starwhale_internal_run_cmp()

        status_file_path = os.path.join(self.status_dir, "current")
        assert os.path.exists(status_file_path)
        assert "success" in open(status_file_path).read()
        assert os.path.exists(os.path.join(self.status_dir, "timeline"))

        # TODO: use datastore results
        # with jsonlines.open(result_file_path) as reader:
        #     lines = [_l for _l in reader]
        #     assert len(lines) == 1
        #     assert lines[0]["summary"] == {"a": 1}
        #     assert lines[0]["kind"] == "test"

    @pytest.mark.skip(reason="wait job scheduler feature, ppl will use datastore")
    @patch("starwhale.api._impl.loader.TabularDataset.scan")
<<<<<<< HEAD
    def test_ppl(self, m_scan: MagicMock) -> None:
        os.environ[SWEnv.instance_uri] = "local"
        os.environ[SWEnv.project] = self.project
=======
    @patch("starwhale.core.dataset.model.StandaloneDataset.summary")
    def test_ppl(self, m_summary: MagicMock, m_scan: MagicMock) -> None:
        m_summary.return_value = DatasetSummary(
            rows=1,
            increased_rows=1,
            data_format_type=DataFormatType.SWDS_BIN,
            object_store_type=ObjectStoreType.LOCAL,
            label_byte_size=1,
            data_byte_size=10,
        )
>>>>>>> 28954af5
        os.environ[SWEnv.status_dir] = self.status_dir
        os.environ[SWEnv.log_dir] = self.log_dir
        os.environ[SWEnv.dataset_uri] = "mnist/version/latest"
        os.environ[SWEnv.dataset_row_start] = "0"
        os.environ[SWEnv.dataset_row_end] = "1"
        os.environ["SW_S3_BUCKET"] = self.swds_dir

        m_scan.return_value = [
            TabularDatasetRow(
                id=i,
                data_uri="data_ubyte_0.swds_bin",
                label=str(i).encode(),
                data_offset=0,
                data_size=8160,
            )
            for i in range(0, 1)
        ]
        _eval_store = Evaluation(eval_id=self.eval_id)
        with SimpleHandler(
            context=Context(
                workdir=Path(),
                src_dir=Path(),
                project=self.project,
                version=self.eval_id,
                dataset_uris=["mnist/version/latest"],
            )
        ) as _handler:
            _handler._starwhale_internal_run_ppl()

        status_file_path = os.path.join(self.status_dir, "current")
        assert os.path.exists(status_file_path)
        assert "success" in open(status_file_path).read()
        assert os.path.exists(os.path.join(self.status_dir, "timeline"))

        # TODO: use datastore results
        _ppl_results = list(_eval_store.get_results())
        assert len(_ppl_results) == 1
        with SimpleHandler(
            context=Context(
                workdir=Path(),
                src_dir=Path(),
                project=self.project,
                version=self.eval_id,
            )
        ) as _handler:
            _result = _handler.deserialize_fields(_ppl_results[0])

        (result, pr) = _result["result"]
        assert result == [1, 2]
        assert pr == 0.1
        assert result["id"] == 0

    @pytest.mark.skip(reason="wait job scheduler feature, cmp will use datastore")
    def test_deserializer(self) -> None:
        self.fs.add_real_directory(sysconfig.get_paths()["purelib"])
        import numpy as np
        import torch

        builtin_data = (1, "a", {"foo": 0.1})
        np_data = np.random.randn(1, 2, 3)
        tensor_data = torch.tensor([[1, 2, 3], [4, 5, 6]])
        label_data = [1, 2, 3]

        class Dummy(PipelineHandler):
            def ppl(self, data: bytes, **kw: t.Any) -> t.Any:
                return builtin_data, np_data, tensor_data

            def handle_label(self, label: bytes, **kw: t.Any) -> t.Any:
                return label_data

            def cmp(self, _data_loader: t.Any) -> t.Any:
                data = [i for i in _data_loader]
                assert len(data) == 1
                (x, y, z) = data[0]["ppl"]
                assert x == builtin_data
                assert np.array_equal(y, np_data)
                assert torch.equal(z, tensor_data)

                assert label_data == data[0]["label"]

        config_json_path = os.path.join(self.config_dir, "input.json")
        local_swds_config = {
            "backend": "fuse",
            "kind": "swds",
            "swds": [
                {
                    "bucket": self.swds_dir,
                    "key": {
                        "data": "data_ubyte_0.swds_bin",
                        "label": "label_ubyte_0.swds_bin",
                    },
                }
            ],
        }
        ensure_file(config_json_path, json.dumps(local_swds_config))
        ppl_result = os.path.join(self.root, "ppl")
        os.environ[SWEnv.status_dir] = self.status_dir
        os.environ[SWEnv.log_dir] = self.log_dir
        os.environ[SWEnv.result_dir] = ppl_result
        os.environ[SWEnv.input_config] = config_json_path

        with Dummy() as _handler:
            _handler._starwhale_internal_run_ppl()

        result_file_path = os.path.join(ppl_result, "current")
        assert os.path.exists(result_file_path)

        local_swds_config = {
            "backend": "fuse",
            "kind": "jsonl",
            "swds": [
                {
                    "bucket": ppl_result,
                    "key": {
                        "data": "current",
                    },
                }
            ],
        }
        ensure_file(config_json_path, json.dumps(local_swds_config))
        os.environ[SWEnv.result_dir] = os.path.join(self.root, "cmp")
        with Dummy() as _handler:
            _handler._starwhale_internal_run_cmp()<|MERGE_RESOLUTION|>--- conflicted
+++ resolved
@@ -23,11 +23,8 @@
     UserRawDataLoader,
 )
 from starwhale.api._impl.dataset import TabularDatasetRow
-<<<<<<< HEAD
 from starwhale.api._impl.wrapper import Evaluation
-=======
 from starwhale.core.dataset.dataset import DatasetSummary
->>>>>>> 28954af5
 
 from .. import ROOT_DIR
 
@@ -143,11 +140,6 @@
 
     @pytest.mark.skip(reason="wait job scheduler feature, ppl will use datastore")
     @patch("starwhale.api._impl.loader.TabularDataset.scan")
-<<<<<<< HEAD
-    def test_ppl(self, m_scan: MagicMock) -> None:
-        os.environ[SWEnv.instance_uri] = "local"
-        os.environ[SWEnv.project] = self.project
-=======
     @patch("starwhale.core.dataset.model.StandaloneDataset.summary")
     def test_ppl(self, m_summary: MagicMock, m_scan: MagicMock) -> None:
         m_summary.return_value = DatasetSummary(
@@ -158,7 +150,8 @@
             label_byte_size=1,
             data_byte_size=10,
         )
->>>>>>> 28954af5
+        os.environ[SWEnv.instance_uri] = "local"
+        os.environ[SWEnv.project] = self.project
         os.environ[SWEnv.status_dir] = self.status_dir
         os.environ[SWEnv.log_dir] = self.log_dir
         os.environ[SWEnv.dataset_uri] = "mnist/version/latest"
