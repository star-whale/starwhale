--- conflicted
+++ resolved
@@ -312,14 +312,10 @@
     @patch("requests.request")
     def test_swds_bin_s3(
         self,
-<<<<<<< HEAD
         m_request: MagicMock,
         m_get: MagicMock,
         m_scan: MagicMock,
-=======
-        m_scan: MagicMock,
         m_scan_id: MagicMock,
->>>>>>> 761e9b04
         m_summary: MagicMock,
         m_boto3: MagicMock,
     ) -> None:
