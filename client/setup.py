--- conflicted
+++ resolved
@@ -6,12 +6,8 @@
     "click>=8.0.4",
     "shellingham>=1.4.0",
     # flake8 require importlib-metadata < 4.3.0
-<<<<<<< HEAD
-    "importlib-metadata>=4.0.0, <=4.11.4",
-=======
     # importlib-metadata supplies a backport of 'importlib.metadata'; Python 3.8 makes 'importlib' part of the standard lib.
     "importlib-metadata>=4.0.0, <=4.2.0;python_version < '3.8'",
->>>>>>> 14149ee7
     "attrs==21.4.0",
     "pyyaml==6.0",
     "cattrs==1.7.1",
