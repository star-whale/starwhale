SHELL=/bin/sh
MVN_IMG=maven:3.8.5-openjdk-11
MVN_VOLUME=maven-repo

build-package:
	mvn -B clean package -DskipTests

ci-package-with-unit-test:
<<<<<<< HEAD
	mvn -B clean package

ci-package-with-unit-test-report:
	mvn -B clean package jacoco:report
=======
	mvn -B -e package

ci-package-with-unit-test-report:
	mvn -B -e package jacoco:report
>>>>>>> 996eb9ee

test:
	docker volume create --name ${MVN_VOLUME} && \
	docker run --rm -v ${MVN_VOLUME}:/app ${MVN_IMG} /bin/sh -c "chown $(shell id -u):$(shell id -g) -R /app" && \
	docker run --rm -u $(shell id -u):$(shell id -g) \
		-e MAVEN_CONFIG=/var/maven/.m2 \
		-v ${MVN_VOLUME}:/var/maven/.m2 \
		-v $(shell pwd):/app \
		-w /app ${MVN_IMG} \
		mvn -Duser.home=/var/maven -e test<|MERGE_RESOLUTION|>--- conflicted
+++ resolved
@@ -6,17 +6,10 @@
 	mvn -B clean package -DskipTests
 
 ci-package-with-unit-test:
-<<<<<<< HEAD
-	mvn -B clean package
+	mvn -B -e clean package
 
 ci-package-with-unit-test-report:
-	mvn -B clean package jacoco:report
-=======
-	mvn -B -e package
-
-ci-package-with-unit-test-report:
-	mvn -B -e package jacoco:report
->>>>>>> 996eb9ee
+	mvn -B -e clean package jacoco:report
 
 test:
 	docker volume create --name ${MVN_VOLUME} && \
