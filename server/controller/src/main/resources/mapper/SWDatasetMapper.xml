<?xml version="1.0" encoding="UTF-8"?>
<!--
  ~ Copyright 2022.1-2022
  ~ StarWhale.ai All right reserved. This software is the confidential and proprietary information of
  ~ StarWhale.ai ("Confidential Information"). You shall not disclose such Confidential Information and shall use it only
  ~ in accordance with the terms of the license agreement you entered into with StarWhale.ai.
  -->

<!DOCTYPE mapper PUBLIC "-//mybatis.org//DTD Mapper 3.0//EN" "http://mybatis.org/dtd/mybatis-3-mapper.dtd" >
<mapper namespace="ai.starwhale.mlops.domain.swds.SWDatasetMapper">
    <sql id="select_swds">
        select s.id as swds_id,
               s.dataset_name,
               s.project_id,
               s.owner_id,
               s.is_deleted,
               s.created_time as swds_created_time,
               s.modified_time as swds_modified_time,
               u.id as user_id,
               u.user_name,
               u.role_id,
               u.created_time as user_created_time,
               u.user_enabled,
               r.role_name,
               r.role_name_en
        from dataset_info as s,
             user_info as u,
             user_role as r
        where s.is_deleted = 0
          and u.id = s.owner_id
          and r.id = u.role_id
    </sql>

    <select id="listDatasets" resultMap="swdsResultMap">
        <include refid="select_swds"/>
        and project_id = #{projectId}
        <if test="namePrefix != null and namePrefix != ''">
            and s.dataset_name like concat(#{namePrefix}, '%')
        </if>
    </select>

    <select id="findDatasetById" resultMap="swdsResultMap" >
        <include refid="select_swds"/>
        and s.id = #{id}
    </select>

<<<<<<< HEAD
    <select id="findDatasetsByIds" resultMap="swdsResultMap" >
        <include refid="select_swds"/>
        and s.id in
        <foreach collection="ids" separator="," open="(" close=")" item="id">
            #{id}
        </foreach>
=======
    <select id="findByName" resultMap="swdsResultMap" >
        <include refid="select_swds"/>
        and s.dataset_name = #{name}
>>>>>>> 363c1936
    </select>

    <insert id="addDataset" useGeneratedKeys="true" keyProperty="id">
        insert into dataset_info(dataset_name, project_id, owner_id)
        values(#{datasetName}, #{projectId}, #{ownerId})
    </insert>

    <delete id="deleteDataset" >
        update dataset_info
        set is_deleted = 1
        where id = #{id}
    </delete>

    <resultMap id="swdsResultMap" type="ai.starwhale.mlops.domain.swds.SWDatasetEntity" >
        <id property="id" column="swds_id" />
        <result property="datasetName" column="dataset_name" />
        <result property="projectId" column="project_id" />
        <result property="ownerId" column="owner_id" />
        <result property="isDeleted" column="is_deleted" />
        <result property="createdTime" column="swds_created_time" />
        <result property="modifiedTime" column="swds_modified_time" />
        <association property="owner" resultMap="ai.starwhale.mlops.domain.user.UserMapper.userResultMap" />
    </resultMap>
</mapper><|MERGE_RESOLUTION|>--- conflicted
+++ resolved
@@ -44,18 +44,16 @@
         and s.id = #{id}
     </select>
 
-<<<<<<< HEAD
     <select id="findDatasetsByIds" resultMap="swdsResultMap" >
         <include refid="select_swds"/>
         and s.id in
         <foreach collection="ids" separator="," open="(" close=")" item="id">
             #{id}
         </foreach>
-=======
+    </select>
     <select id="findByName" resultMap="swdsResultMap" >
         <include refid="select_swds"/>
         and s.dataset_name = #{name}
->>>>>>> 363c1936
     </select>
 
     <insert id="addDataset" useGeneratedKeys="true" keyProperty="id">
