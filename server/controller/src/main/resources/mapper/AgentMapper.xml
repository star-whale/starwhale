<?xml version="1.0" encoding="UTF-8"?>
<!--
  ~ Copyright 2022.1-2022
  ~ StarWhale.ai All right reserved. This software is the confidential and proprietary information of
  ~ StarWhale.ai ("Confidential Information"). You shall not disclose such Confidential Information and shall use it only
  ~ in accordance with the terms of the license agreement you entered into with StarWhale.ai.
  -->

<!DOCTYPE mapper PUBLIC "-//mybatis.org//DTD Mapper 3.0//EN" "http://mybatis.org/dtd/mybatis-3-mapper.dtd" >
<mapper namespace="ai.starwhale.mlops.domain.system.mapper.AgentMapper">

    <sql id="select_agents">
        select id as agent_id,
               inet_ntoa(agent_ip) as agent_ip,
               connect_time,
               agent_version,
               agent_status,
               serial_number as agent_serial_number,
               device_info,
               created_time as agent_created_time,
               modified_time as agent_modified_time
        from agent_info as a where 1=1
    </sql>
    <delete id="deleteById" parameterType = "long">
        delete from agent_info where id = #{agentId}
    </delete>

    <select id="listAgents" resultMap="agentResultMap">
        <include refid="select_agents"/>
        order by connect_time desc
    </select>

    <insert id="addAgent" parameterType="ai.starwhale.mlops.domain.system.AgentEntity" useGeneratedKeys="true" keyProperty="id" keyColumn="id">
<<<<<<< HEAD
        insert into agent_info(agent_ip, connect_time, agent_version, agent_status, serial_number, device_info)
        values (inet_aton(#{agentIp}), #{connectTime}, #{agentVersion}, #{status}, #{serialNumber}, #{deviceInfo})
=======
        insert into agent_info(agent_ip, connect_time, agent_version, serial_number, device_info)
        values (inet_aton(#{agent.agentIp}), #{agent.connectTime}, #{agent.agentVersion}, #{agent.serialNumber}, #{agent.deviceInfo})
>>>>>>> 59f5ab68
    </insert>

    <update id="updateAgents">
        <foreach item="item" index="index" collection="agents"
          open=" " separator=";" close=" ">
            update agent_info set connect_time = #{item.connectTime},
            agent_version = #{item.agentVersion},
            agent_status = #{item.status},
            agent_ip = inet_aton(#{item.agentIp}),
            device_info = #{item.deviceInfo} WHERE id = #{item.id}
        </foreach>
    </update>

    <resultMap id="agentResultMap" type="ai.starwhale.mlops.domain.system.AgentEntity" >
        <id property="id" column="agent_id" />
        <result property="agentIp" column="agent_ip" />
        <result property="connectTime" column="connect_time" />
        <result property="agentVersion" column="agent_version" />
        <result property="status" column="agent_status" />
        <result property="serialNumber" column="agent_serial_number" />
        <result property="createdTime" column="agent_created_time" />
        <result property="modifiedTime" column="agent_modified_time" />
    </resultMap>
</mapper><|MERGE_RESOLUTION|>--- conflicted
+++ resolved
@@ -31,13 +31,8 @@
     </select>
 
     <insert id="addAgent" parameterType="ai.starwhale.mlops.domain.system.AgentEntity" useGeneratedKeys="true" keyProperty="id" keyColumn="id">
-<<<<<<< HEAD
         insert into agent_info(agent_ip, connect_time, agent_version, agent_status, serial_number, device_info)
-        values (inet_aton(#{agentIp}), #{connectTime}, #{agentVersion}, #{status}, #{serialNumber}, #{deviceInfo})
-=======
-        insert into agent_info(agent_ip, connect_time, agent_version, serial_number, device_info)
-        values (inet_aton(#{agent.agentIp}), #{agent.connectTime}, #{agent.agentVersion}, #{agent.serialNumber}, #{agent.deviceInfo})
->>>>>>> 59f5ab68
+        values (inet_aton(#{agent.agentIp}), #{agent.connectTime}, #{agent.agentVersion}, #{agent.status}, #{agent.serialNumber}, #{agent.deviceInfo})
     </insert>
 
     <update id="updateAgents">
