spring:
  profiles:
    active: dev
  application:
    name: star-whale-controller
logging:
  level:
    root: info
sw:
  jwt:
    secret: wdxlG3UK66m6uTUgxXFjizli
  storage:
    path-prefix: ${SW_STORAGE_PREFIX:StarWhale}
    s3-config:
      bucket: ${SW_STORAGE_BUCKET:StarWhale}
      accessKey: ${SW_STORAGE_ACCESSKEY:accessKey}
      secretKey: ${SW_STORAGE_SECRETKEY:secretKey}
      region: ${SW_STORAGE_REGION:region}
server:
  port: 80
---
#Development
spring:
  config:
    activate:
      on-profile: dev
  datasource:
    name: mysql
    driver-class-name: com.mysql.cj.jdbc.Driver
    url: jdbc:mysql://127.0.0.1:3306/starwhale?useUnicode=true&characterEncoding=UTF-8
    username: root
    password: my-secret-pw
    schema: classpath:sql/schema.sql
    initialization-mode: always

mybatis:
  configuration:
    map-underscore-to-camel-case: true
  mapper-locations: classpath*:mapper/**/*.xml

server:
  port: 8082
  servlet:
    context-path: /api/v1

<<<<<<< HEAD
storage:
  path-prefix: StarWhale
  s3-config:
    bucket: starwhale
    accessKey: 12345678
    secretKey: 12345678
    region: local
    endpoint: http://localhost:9000

=======
>>>>>>> ef86571f
logging:
  level:
    ai.starwhale.mlops.domain: debug<|MERGE_RESOLUTION|>--- conflicted
+++ resolved
@@ -43,7 +43,6 @@
   servlet:
     context-path: /api/v1
 
-<<<<<<< HEAD
 storage:
   path-prefix: StarWhale
   s3-config:
@@ -53,8 +52,6 @@
     region: local
     endpoint: http://localhost:9000
 
-=======
->>>>>>> ef86571f
 logging:
   level:
     ai.starwhale.mlops.domain: debug