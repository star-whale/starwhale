/*
 * Copyright 2022 Starwhale, Inc. All Rights Reserved.
 *
 * Licensed under the Apache License, Version 2.0 (the "License");
 * you may not use this file except in compliance with the License.
 * You may obtain a copy of the License at
 *
 * http://www.apache.org/licenses/LICENSE-2.0
 *
 * Unless required by applicable law or agreed to in writing, software
 * distributed under the License is distributed on an "AS IS" BASIS,
 * WITHOUT WARRANTIES OR CONDITIONS OF ANY KIND, either express or implied.
 * See the License for the specific language governing permissions and
 * limitations under the License.
 */

package ai.starwhale.mlops.domain.dataset.objectstore;

import ai.starwhale.mlops.datastore.ColumnTypeScalar;
import ai.starwhale.mlops.domain.dataset.mapper.DatasetVersionMapper;
import ai.starwhale.mlops.domain.dataset.po.DatasetVersionEntity;
import ai.starwhale.mlops.exception.SwProcessException;
import ai.starwhale.mlops.exception.SwProcessException.ErrorType;
import ai.starwhale.mlops.storage.StorageAccessService;
import ai.starwhale.mlops.storage.StorageObjectInfo;
import ai.starwhale.mlops.storage.StorageUri;
import java.io.IOException;
import java.io.InputStream;
import lombok.extern.slf4j.Slf4j;
import org.springframework.stereotype.Service;

@Slf4j
@Service
public class DsFileGetter {

    final StorageAccessParser storageAccessParser;

    final DatasetVersionMapper datasetVersionMapper;

    public DsFileGetter(StorageAccessParser storageAccessParser,
            DatasetVersionMapper datasetVersionMapper) {
        this.storageAccessParser = storageAccessParser;
        this.datasetVersionMapper = datasetVersionMapper;
    }

    public byte[] dataOf(Long datasetId, String uri, String authName, Long offset,
            Long size) {
        StorageAccessService storageAccessService = storageAccessParser.getStorageAccessServiceFromAuth(
                datasetId, uri, authName);
        String path = checkPath(datasetId, uri, storageAccessService);
        long sizeLong = (long) ColumnTypeScalar.INT64.decode(size);
        long offsetLong = (long) ColumnTypeScalar.INT64.decode(offset);
        try (InputStream inputStream = validParam(sizeLong, offsetLong) ? storageAccessService.get(path,
                offsetLong, sizeLong) : storageAccessService.get(path)) {
            return inputStream.readAllBytes();
        } catch (IOException e) {
            throw new SwProcessException(ErrorType.STORAGE, "error while accessing storage", e);
        }
    }

    public String linkOf(Long datasetId, String uri, String authName, Long expTimeMillis) {
        StorageAccessService storageAccessService = storageAccessParser.getStorageAccessServiceFromAuth(
                datasetId, uri, authName);
        String path = checkPath(datasetId, uri, storageAccessService);
        try {
            return storageAccessService.signedUrl(path, expTimeMillis);
        } catch (IOException e) {
            throw new SwProcessException(ErrorType.STORAGE, "error while accessing storage", e);
        }
    }

    private String checkPath(Long datasetId, String uri, StorageAccessService storageAccessService) {
        String path = new StorageUri(uri).getPath();
        StorageObjectInfo objectInfo;
        try {
            objectInfo = storageAccessService.head(path);
        } catch (IOException e) {
            throw new SwProcessException(ErrorType.STORAGE, "error while accessing storage", e);
        }
        if (!objectInfo.isExists()) {
            DatasetVersionEntity versionById = datasetVersionMapper.getVersionById(datasetId);
            path = versionById.getStoragePath() + "/" + path;
        }
<<<<<<< HEAD
        try (InputStream inputStream = validParam(size, offset) ? storageAccessService.get(path,
                offset, size) : storageAccessService.get(path)) {
            return inputStream.readAllBytes();
        } catch (IOException ioException) {
            log.error("error while accessing storage ", ioException);
            throw new SwProcessException(ErrorType.STORAGE).tip(
                    String.format("error while accessing storage : %s", ioException.getMessage()));
        }
=======
        return path;
>>>>>>> cad92986
    }

    private static boolean validParam(long sizeLong, long offsetLong) {
        return sizeLong > 0 && offsetLong >= 0;
    }
}<|MERGE_RESOLUTION|>--- conflicted
+++ resolved
@@ -48,13 +48,13 @@
         StorageAccessService storageAccessService = storageAccessParser.getStorageAccessServiceFromAuth(
                 datasetId, uri, authName);
         String path = checkPath(datasetId, uri, storageAccessService);
-        long sizeLong = (long) ColumnTypeScalar.INT64.decode(size);
-        long offsetLong = (long) ColumnTypeScalar.INT64.decode(offset);
-        try (InputStream inputStream = validParam(sizeLong, offsetLong) ? storageAccessService.get(path,
-                offsetLong, sizeLong) : storageAccessService.get(path)) {
+        try (InputStream inputStream = validParam(size, offset) ? storageAccessService.get(path,
+                offset, size) : storageAccessService.get(path)) {
             return inputStream.readAllBytes();
-        } catch (IOException e) {
-            throw new SwProcessException(ErrorType.STORAGE, "error while accessing storage", e);
+        } catch (IOException ioException) {
+            log.error("error while accessing storage ", ioException);
+            throw new SwProcessException(ErrorType.STORAGE).tip(
+                    String.format("error while accessing storage : %s", ioException.getMessage()));
         }
     }
 
@@ -81,18 +81,7 @@
             DatasetVersionEntity versionById = datasetVersionMapper.getVersionById(datasetId);
             path = versionById.getStoragePath() + "/" + path;
         }
-<<<<<<< HEAD
-        try (InputStream inputStream = validParam(size, offset) ? storageAccessService.get(path,
-                offset, size) : storageAccessService.get(path)) {
-            return inputStream.readAllBytes();
-        } catch (IOException ioException) {
-            log.error("error while accessing storage ", ioException);
-            throw new SwProcessException(ErrorType.STORAGE).tip(
-                    String.format("error while accessing storage : %s", ioException.getMessage()));
-        }
-=======
         return path;
->>>>>>> cad92986
     }
 
     private static boolean validParam(long sizeLong, long offsetLong) {
