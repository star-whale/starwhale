/*
 * Copyright 2022 Starwhale, Inc. All Rights Reserved.
 *
 * Licensed under the Apache License, Version 2.0 (the "License");
 * you may not use this file except in compliance with the License.
 * You may obtain a copy of the License at
 *
 * http://www.apache.org/licenses/LICENSE-2.0
 *
 * Unless required by applicable law or agreed to in writing, software
 * distributed under the License is distributed on an "AS IS" BASIS,
 * WITHOUT WARRANTIES OR CONDITIONS OF ANY KIND, either express or implied.
 * See the License for the specific language governing permissions and
 * limitations under the License.
 */

package ai.starwhale.mlops.domain.dataset;

import ai.starwhale.mlops.api.protocol.StorageFileVo;
import ai.starwhale.mlops.api.protocol.dataset.DatasetInfoVo;
import ai.starwhale.mlops.api.protocol.dataset.DatasetVersionVo;
import ai.starwhale.mlops.api.protocol.dataset.DatasetVo;
import ai.starwhale.mlops.api.protocol.dataset.dataloader.DataIndexDesc;
import ai.starwhale.mlops.common.IdConvertor;
import ai.starwhale.mlops.common.PageParams;
import ai.starwhale.mlops.common.TagAction;
import ai.starwhale.mlops.common.VersionAliasConvertor;
import ai.starwhale.mlops.common.util.PageUtil;
import ai.starwhale.mlops.domain.bundle.BundleManager;
import ai.starwhale.mlops.domain.bundle.BundleUrl;
import ai.starwhale.mlops.domain.bundle.BundleVersionUrl;
import ai.starwhale.mlops.domain.bundle.remove.RemoveManager;
import ai.starwhale.mlops.domain.bundle.revert.RevertManager;
import ai.starwhale.mlops.domain.bundle.tag.TagException;
import ai.starwhale.mlops.domain.bundle.tag.TagManager;
import ai.starwhale.mlops.domain.dataset.bo.DatasetQuery;
import ai.starwhale.mlops.domain.dataset.bo.DatasetVersion;
import ai.starwhale.mlops.domain.dataset.bo.DatasetVersionQuery;
import ai.starwhale.mlops.domain.dataset.converter.DatasetVersionConvertor;
import ai.starwhale.mlops.domain.dataset.converter.DatasetVoConvertor;
import ai.starwhale.mlops.domain.dataset.dataloader.DataLoader;
import ai.starwhale.mlops.domain.dataset.dataloader.DataReadRequest;
import ai.starwhale.mlops.domain.dataset.mapper.DatasetMapper;
import ai.starwhale.mlops.domain.dataset.mapper.DatasetVersionMapper;
import ai.starwhale.mlops.domain.dataset.objectstore.DsFileGetter;
import ai.starwhale.mlops.domain.dataset.po.DatasetEntity;
import ai.starwhale.mlops.domain.dataset.po.DatasetVersionEntity;
import ai.starwhale.mlops.domain.project.ProjectManager;
import ai.starwhale.mlops.domain.project.po.ProjectEntity;
import ai.starwhale.mlops.domain.storage.StorageService;
import ai.starwhale.mlops.domain.trash.Trash;
import ai.starwhale.mlops.domain.trash.Trash.Type;
import ai.starwhale.mlops.domain.trash.TrashService;
import ai.starwhale.mlops.domain.user.UserService;
import ai.starwhale.mlops.exception.SwProcessException;
import ai.starwhale.mlops.exception.SwProcessException.ErrorType;
import ai.starwhale.mlops.exception.SwValidationException;
import ai.starwhale.mlops.exception.SwValidationException.ValidSubject;
import ai.starwhale.mlops.exception.api.StarwhaleApiException;
import cn.hutool.core.util.StrUtil;
import com.github.pagehelper.PageHelper;
import com.github.pagehelper.PageInfo;
import java.io.IOException;
import java.util.Collection;
import java.util.List;
import java.util.Objects;
import java.util.stream.Collectors;
import lombok.Setter;
import lombok.extern.slf4j.Slf4j;
import org.springframework.http.HttpStatus;
import org.springframework.stereotype.Service;
import org.springframework.util.StringUtils;

@Slf4j
@Service
public class DatasetService {

    private final DatasetMapper datasetMapper;
    private final DatasetVersionMapper datasetVersionMapper;
    private final DatasetVoConvertor datasetVoConvertor;
    private final DatasetVersionConvertor versionConvertor;
    private final StorageService storageService;
    private final ProjectManager projectManager;
    private final DatasetManager datasetManager;
    private final IdConvertor idConvertor;
    private final VersionAliasConvertor versionAliasConvertor;
    private final UserService userService;
    private final DsFileGetter dsFileGetter;
    private final DataLoader dataLoader;
    private final TrashService trashService;
    @Setter
    private BundleManager bundleManager;

    public DatasetService(ProjectManager projectManager, DatasetMapper datasetMapper,
            DatasetVersionMapper datasetVersionMapper, DatasetVoConvertor datasetVoConvertor,
            DatasetVersionConvertor versionConvertor, StorageService storageService, DatasetManager datasetManager,
            IdConvertor idConvertor, VersionAliasConvertor versionAliasConvertor, UserService userService,
            DsFileGetter dsFileGetter, DataLoader dataLoader, TrashService trashService) {
        this.projectManager = projectManager;
        this.datasetMapper = datasetMapper;
        this.datasetVersionMapper = datasetVersionMapper;
        this.datasetVoConvertor = datasetVoConvertor;
        this.versionConvertor = versionConvertor;
        this.storageService = storageService;
        this.datasetManager = datasetManager;
        this.idConvertor = idConvertor;
        this.versionAliasConvertor = versionAliasConvertor;
        this.userService = userService;
        this.dsFileGetter = dsFileGetter;
        this.dataLoader = dataLoader;
        this.trashService = trashService;
        this.bundleManager = new BundleManager(
                idConvertor,
                versionAliasConvertor,
                projectManager,
                datasetManager,
                datasetManager
        );
    }


    public PageInfo<DatasetVo> listSwDataset(DatasetQuery query, PageParams pageParams) {
        PageHelper.startPage(pageParams.getPageNum(), pageParams.getPageSize());
        Long projectId = projectManager.getProjectId(query.getProjectUrl());
        List<DatasetEntity> entities = datasetMapper.listDatasets(projectId,
                query.getNamePrefix());

        return PageUtil.toPageInfo(entities, ds -> {
            DatasetVersionEntity version = datasetVersionMapper.getLatestVersion(ds.getId());
            DatasetVo vo = datasetVoConvertor.convert(ds);
            vo.setVersion(versionConvertor.convert(version));
            return vo;
        });
    }

    public Boolean deleteDataset(DatasetQuery query) {
        BundleUrl bundleUrl = BundleUrl.create(query.getProjectUrl(), query.getDatasetUrl());
        Trash trash = Trash.builder()
                .projectId(projectManager.getProjectId(query.getProjectUrl()))
                .objectId(bundleManager.getBundleId(bundleUrl))
                .type(Type.DATASET)
                .build();
        trashService.moveToRecycleBin(trash, userService.currentUserDetail());
        return RemoveManager.create(bundleManager, datasetManager)
                .removeBundle(BundleUrl.create(query.getProjectUrl(), query.getDatasetUrl()));
    }

    public Boolean recoverDataset(String projectUrl, String datasetUrl) {
        throw new UnsupportedOperationException("Please use TrashService.recover() instead.");
    }

    public DatasetInfoVo getDatasetInfo(DatasetQuery query) {
        BundleUrl bundleUrl = BundleUrl.create(query.getProjectUrl(), query.getDatasetUrl());
        Long datasetId = bundleManager.getBundleId(bundleUrl);
        DatasetEntity ds = datasetMapper.findDatasetById(datasetId);
        if (ds == null) {
            throw new StarwhaleApiException(
                    new SwValidationException(ValidSubject.DATASET, "Unable to find dataset " + query.getDatasetUrl()),
                    HttpStatus.BAD_REQUEST);
        }

        DatasetVersionEntity versionEntity = null;
        if (!StrUtil.isEmpty(query.getDatasetVersionUrl())) {
            Long versionId = bundleManager.getBundleVersionId(BundleVersionUrl
                    .create(bundleUrl, query.getDatasetVersionUrl()), datasetId);
            versionEntity = datasetVersionMapper.getVersionById(versionId);
        }
        if (versionEntity == null) {
            versionEntity = datasetVersionMapper.getLatestVersion(ds.getId());
        }
        if (versionEntity == null) {
            throw new StarwhaleApiException(
                    new SwValidationException(ValidSubject.DATASET,
                            "Unable to find the latest version of dataset " + query.getDatasetUrl()),
                    HttpStatus.BAD_REQUEST);
        }
        return toSwDatasetInfoVo(ds, versionEntity);

    }

    private DatasetInfoVo toSwDatasetInfoVo(DatasetEntity ds, DatasetVersionEntity versionEntity) {

        //Get file list in storage
        try {
            String storagePath = versionEntity.getStoragePath();
            List<StorageFileVo> collect = storageService.listStorageFile(storagePath);
            return DatasetInfoVo.builder()
                    .id(idConvertor.convert(ds.getId()))
                    .name(ds.getDatasetName())
                    .versionName(versionEntity.getVersionName())
                    .versionAlias(versionAliasConvertor.convert(versionEntity.getVersionOrder()))
                    .versionTag(versionEntity.getVersionTag())
                    .versionMeta(versionEntity.getVersionMeta())
                    .createdTime(versionEntity.getCreatedTime().getTime())
                    .indexTable(versionEntity.getIndexTable())
                    .files(collect)
                    .build();

        } catch (IOException e) {
            throw new StarwhaleApiException(
                    new SwProcessException(ErrorType.STORAGE, "list dataset storage", e),
                    HttpStatus.INTERNAL_SERVER_ERROR);
        }
    }


    public Boolean modifyDatasetVersion(String projectUrl, String datasetUrl, String versionUrl,
            DatasetVersion version) {
        Long versionId = bundleManager.getBundleVersionId(BundleVersionUrl
                .create(projectUrl, datasetUrl, versionUrl));
        DatasetVersionEntity entity = DatasetVersionEntity.builder()
                .id(versionId)
                .versionTag(version.getTag())
                .build();
        int update = datasetVersionMapper.update(entity);
        log.info("Dataset Version has been modified. ID={}", entity.getId());
        return update > 0;
    }

    public Boolean manageVersionTag(String projectUrl, String datasetUrl, String versionUrl,
            TagAction tagAction) {

        try {
            return TagManager.create(bundleManager, datasetManager)
                    .updateTag(
                            BundleVersionUrl.create(projectUrl, datasetUrl, versionUrl),
                            tagAction);
        } catch (TagException e) {
            throw new StarwhaleApiException(
                    new SwValidationException(ValidSubject.DATASET, "failed to create tag manager", e),
                    HttpStatus.BAD_REQUEST);
        }
    }

    public Boolean revertVersionTo(String projectUrl, String datasetUrl, String versionUrl) {
        return RevertManager.create(bundleManager, datasetManager)
                .revertVersionTo(BundleVersionUrl.create(projectUrl, datasetUrl, versionUrl));
    }

    public PageInfo<DatasetVersionVo> listDatasetVersionHistory(DatasetVersionQuery query, PageParams pageParams) {
        Long datasetId = bundleManager.getBundleId(BundleUrl.create(query.getProjectUrl(), query.getDatasetUrl()));
        PageHelper.startPage(pageParams.getPageNum(), pageParams.getPageSize());
        List<DatasetVersionEntity> entities = datasetVersionMapper.listVersions(
                datasetId, query.getVersionName(), query.getVersionTag());
        return PageUtil.toPageInfo(entities, versionConvertor::convert);
    }

    public List<DatasetVo> findDatasetsByVersionIds(List<Long> versionIds) {
        List<DatasetVersionEntity> versions = datasetVersionMapper.findVersionsByIds(versionIds);

        return versions.stream().map(version -> {
            DatasetEntity ds = datasetMapper.findDatasetById(version.getDatasetId());
            DatasetVo vo = datasetVoConvertor.convert(ds);
            vo.setVersion(versionConvertor.convert(version));
            return vo;
        }).collect(Collectors.toList());
    }

    public List<DatasetInfoVo> listDs(String project, String name) {
        if (StringUtils.hasText(name)) {
            Long projectId = projectManager.getProjectId(project);
            DatasetEntity ds = datasetMapper.findByName(name, projectId);
            if (null == ds) {
                throw new SwValidationException(ValidSubject.DATASET, "Unable to find the dataset with name " + name);
            }
            return swDatasetInfoOfDs(ds);
        }
        ProjectEntity projectEntity = projectManager.findByNameOrDefault(project,
                userService.currentUserDetail().getIdTableKey());

        List<DatasetEntity> swDatasetEntities = datasetMapper.listDatasets(projectEntity.getId(), null);
        if (null == swDatasetEntities || swDatasetEntities.isEmpty()) {
            return List.of();
        }
        return swDatasetEntities.parallelStream()
                .map(this::swDatasetInfoOfDs)
                .flatMap(Collection::stream)
                .collect(Collectors.toList());
    }

    private List<DatasetInfoVo> swDatasetInfoOfDs(DatasetEntity ds) {
        List<DatasetVersionEntity> swDatasetVersionEntities = datasetVersionMapper.listVersions(
                ds.getId(), null, null);
        if (null == swDatasetVersionEntities || swDatasetVersionEntities.isEmpty()) {
            return List.of();
        }
        return swDatasetVersionEntities.parallelStream()
                .map(entity -> toSwDatasetInfoVo(ds, entity)).collect(Collectors.toList());
    }

    public DatasetVersionEntity query(String projectUrl, String datasetUrl, String versionUrl) {
        Long projectId = projectManager.getProjectId(projectUrl);
        DatasetEntity entity = datasetMapper.findByName(datasetUrl, projectId);
        if (null == entity) {
            throw new StarwhaleApiException(new SwValidationException(ValidSubject.DATASET), HttpStatus.NOT_FOUND);
        }
        DatasetVersionEntity versionEntity = datasetVersionMapper.findByDsIdAndVersionName(entity.getId(), versionUrl);
        if (null == versionEntity) {
            throw new StarwhaleApiException(new SwValidationException(ValidSubject.DATASET), HttpStatus.NOT_FOUND);
        }
        return versionEntity;
    }

<<<<<<< HEAD
    public byte[] dataOf(Long datasetId, String uri, String authName, Long offset,
            Long size) {
=======
    public DataIndexDesc nextData(DataReadRequest request) {
        var dataRange = dataLoader.next(request);
        return Objects.isNull(dataRange) ? null : DataIndexDesc.builder()
                .start(dataRange.getStart())
                .end(dataRange.getEnd())
                .build();
    }

    public byte[] dataOf(Long datasetId, String uri, String authName, String offset,
            String size) {
>>>>>>> cad92986
        return dsFileGetter.dataOf(datasetId, uri, authName, offset, size);
    }

    public String signLink(Long id, String uri, String authName, Long expTimeMillis) {
        return dsFileGetter.linkOf(id, uri, authName, expTimeMillis);
    }
}<|MERGE_RESOLUTION|>--- conflicted
+++ resolved
@@ -301,10 +301,7 @@
         return versionEntity;
     }
 
-<<<<<<< HEAD
-    public byte[] dataOf(Long datasetId, String uri, String authName, Long offset,
-            Long size) {
-=======
+
     public DataIndexDesc nextData(DataReadRequest request) {
         var dataRange = dataLoader.next(request);
         return Objects.isNull(dataRange) ? null : DataIndexDesc.builder()
@@ -313,9 +310,8 @@
                 .build();
     }
 
-    public byte[] dataOf(Long datasetId, String uri, String authName, String offset,
-            String size) {
->>>>>>> cad92986
+    public byte[] dataOf(Long datasetId, String uri, String authName, Long offset,
+            Long size) {
         return dsFileGetter.dataOf(datasetId, uri, authName, offset, size);
     }
 
