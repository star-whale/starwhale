--- conflicted
+++ resolved
@@ -310,15 +310,9 @@
                 .build();
     }
 
-<<<<<<< HEAD
-    public byte[] dataOf(Long datasetId, String uri, String offset,
-            String size) {
+    public byte[] dataOf(Long datasetId, String uri, Long offset,
+            Long size) {
         return dsFileGetter.dataOf(datasetId, uri, offset, size);
-=======
-    public byte[] dataOf(Long datasetId, String uri, String authName, Long offset,
-            Long size) {
-        return dsFileGetter.dataOf(datasetId, uri, authName, offset, size);
->>>>>>> 5e4e011d
     }
 
     public String signLink(Long id, String uri, Long expTimeMillis) {
