--- conflicted
+++ resolved
@@ -20,10 +20,7 @@
 
     SWDatasetEntity findDatasetById(@Param("id")Long id);
 
-<<<<<<< HEAD
     List<SWDatasetEntity> findDatasetsByIds(@Param("ids")List<Long> ids);
-=======
 
     SWDatasetEntity findByName(@Param("name")String name);
->>>>>>> 363c1936
 }