/*
 * Copyright 2022 Starwhale, Inc. All Rights Reserved.
 *
 * Licensed under the Apache License, Version 2.0 (the "License");
 * you may not use this file except in compliance with the License.
 * You may obtain a copy of the License at
 *
 * http://www.apache.org/licenses/LICENSE-2.0
 *
 * Unless required by applicable law or agreed to in writing, software
 * distributed under the License is distributed on an "AS IS" BASIS,
 * WITHOUT WARRANTIES OR CONDITIONS OF ANY KIND, either express or implied.
 * See the License for the specific language governing permissions and
 * limitations under the License.
 */

package ai.starwhale.mlops.domain.project;

import ai.starwhale.mlops.api.protocol.project.ProjectVO;
import ai.starwhale.mlops.api.protocol.project.StatisticsVO;
import ai.starwhale.mlops.api.protocol.user.ProjectRoleVO;
import ai.starwhale.mlops.common.IDConvertor;
import ai.starwhale.mlops.common.OrderParams;
import ai.starwhale.mlops.common.PageParams;
import ai.starwhale.mlops.common.util.PageUtil;
import ai.starwhale.mlops.domain.project.bo.Project;
import ai.starwhale.mlops.domain.project.bo.Project.Privacy;
import ai.starwhale.mlops.domain.project.mapper.ProjectMapper;
import ai.starwhale.mlops.domain.project.mapper.ProjectRoleMapper;
import ai.starwhale.mlops.domain.project.po.ProjectEntity;
import ai.starwhale.mlops.domain.project.po.ProjectObjectCountEntity;
import ai.starwhale.mlops.domain.project.po.ProjectRoleEntity;
import ai.starwhale.mlops.domain.user.UserService;
import ai.starwhale.mlops.domain.user.bo.Role;
import ai.starwhale.mlops.domain.user.bo.User;
import ai.starwhale.mlops.exception.SWValidationException;
import ai.starwhale.mlops.exception.SWValidationException.ValidSubject;
import ai.starwhale.mlops.exception.api.StarWhaleApiException;
import cn.hutool.core.util.StrUtil;
import com.github.pagehelper.Page;
import com.github.pagehelper.Page.Function;
import com.github.pagehelper.PageHelper;
import com.github.pagehelper.PageInfo;
import java.util.List;
import java.util.Map;
import java.util.Optional;
import java.util.stream.Collectors;
import javax.annotation.Resource;
import lombok.extern.slf4j.Slf4j;
import org.springframework.http.HttpStatus;
import org.springframework.stereotype.Service;
import org.springframework.transaction.annotation.Transactional;
import org.springframework.util.Assert;

@Slf4j
@Service
public class ProjectService {

    @Resource
    private ProjectMapper projectMapper;

    @Resource
    private ProjectManager projectManager;

    @Resource
    private ProjectConvertor projectConvertor;

    @Resource
    private ProjectRoleMapper projectRoleMapper;

    @Resource
    private ProjectRoleConvertor projectRoleConvertor;

    @Resource
    private IDConvertor idConvertor;

    @Resource
    private UserService userService;

    private static final String DELETE_SUFFIX = ".deleted";

    /**
     * Find a project by parameters.
     * @param projectUrl Project URL must be set.
     * @return Optional of a ProjectVO object.
     */
    public ProjectVO findProject(String projectUrl) {
        Long projectId = projectManager.getProject(projectUrl).getId();
        ProjectEntity projectEntity = projectMapper.findProject(projectId);
        if(projectEntity == null) {
            throw new StarWhaleApiException(new SWValidationException(ValidSubject.PROJECT)
                .tip("Unable to find project"), HttpStatus.BAD_REQUEST);
        }
        return projectConvertor.convert(projectEntity);
    }

    /**
     * Get the list of projects.
     * @param projectName Search by project name prefix if the project name is set.
     * @param pageParams Paging parameters.
     * @return A list of ProjectVO objects
     */
    public PageInfo<ProjectVO> listProject(String projectName, PageParams pageParams, OrderParams orderParams, User user) {
        Long userId = user.getId();
        List<Role> sysRoles = userService.getProjectRolesOfUser(user, "0");
        for (Role sysRole : sysRoles) {
            if(sysRole.getAuthority().equals("OWNER")) {
                userId = null;
                break;
            }
        }

        PageHelper.startPage(pageParams.getPageNum(), pageParams.getPageSize());
        List<ProjectEntity> entities = projectManager.listProjects(projectName, userId, orderParams);
        List<Long> ids = entities.stream().map(ProjectEntity::getId).collect(Collectors.toList());
        Map<Long, ProjectObjectCountEntity> countMap = projectManager.getObjectCountsOfProjects(
            ids);

        return PageUtil.toPageInfo(entities, entity -> {
            ProjectVO vo = projectConvertor.convert(entity);
            ProjectObjectCountEntity count = countMap.get(entity.getId());
            if (count != null) {
                vo.setStatistics(StatisticsVO.builder()
                        .modelCounts(Optional.ofNullable(count.getCountModel()).orElse(0))
                        .datasetCounts(Optional.ofNullable(count.getCountDataset()).orElse(0))
                        .memberCounts(Optional.ofNullable(count.getCountMember()).orElse(0))
                        .evaluationCounts(Optional.ofNullable(count.getCountJobs()).orElse(0))
                        .build());
            }
            return vo;
        });
    }

    /**
     * Create a new project
     * @param project Object of the project to create.
     * @return ID of the project was created.
     */
    public Long createProject(Project project) {
        Assert.notNull(project.getName(), "Project name must not be null");
        if (projectManager.existProject(project.getName())) {
            //项目存在且未被删除
            throw new StarWhaleApiException(new SWValidationException(ValidSubject.PROJECT)
                .tip(String.format("Project %s already exists", project.getName())), HttpStatus.BAD_REQUEST);
        }

        ProjectEntity entity = ProjectEntity.builder()
            .projectName(project.getName())
            .ownerId(project.getOwner().getId())
            .privacy(project.getPrivacy().getValue())
            .description(project.getDescription())
            .isDefault(project.isDefault() ? 1 : 0)
            .build();
        projectMapper.createProject(entity);
        projectRoleMapper.addProjectRoleByName(entity.getOwnerId(), entity.getId(), "owner");
        log.info("Project has been created. ID={}, NAME={}", entity.getId(), entity.getProjectName());
        return entity.getId();
    }

    /**
     * Delete a project
     * @param projectUrl Project URL must be set.
     * @return Is the operation successful.
     */
    @Transactional
    public Boolean deleteProject(String projectUrl) {
        Long projectId = projectManager.getProject(projectUrl).getId();
        ProjectEntity entity = projectMapper.findProject(projectId);
        if(entity == null) {
            throw new StarWhaleApiException(new SWValidationException(ValidSubject.PROJECT)
                .tip("Unable to find project"), HttpStatus.BAD_REQUEST);
        }
        if(entity.getIsDefault() > 0) {
            throw new StarWhaleApiException(
                new SWValidationException(ValidSubject.PROJECT)
                    .tip("Default project cannot be deleted."), HttpStatus.BAD_REQUEST);
        }
        entity.setProjectName(entity.getProjectName() + DELETE_SUFFIX + "." + entity.getId());
        projectMapper.modifyProject(entity);
        int res = projectMapper.deleteProject(entity.getId());
        log.info("Project has been deleted. ID={}", entity.getId());
        return res > 0;
    }

    @Transactional
    public Long recoverProject(String projectUrl) {
        String projectName = projectUrl;
        Long id;
        if(idConvertor.isID(projectUrl)) {
            id = idConvertor.revert(projectUrl);
            ProjectEntity entity = projectMapper.findProject(id);
            if(entity == null) {
                throw new StarWhaleApiException(new SWValidationException(ValidSubject.PROJECT)
                    .tip("Recover project error. Project can not be found. "), HttpStatus.BAD_REQUEST);
            }
            projectName = entity.getProjectName().substring(0,
                entity.getProjectName().lastIndexOf(DELETE_SUFFIX));
            entity.setProjectName(projectName);
        } else {
            // To restore projects by name, need to check whether there are duplicate names
            List<ProjectEntity> deletedProjects = projectMapper.listProjects(projectName + DELETE_SUFFIX, null, 1, null);
            if(deletedProjects.size() > 1) {
                throw new StarWhaleApiException(new SWValidationException(ValidSubject.PROJECT)
                    .tip(StrUtil.format("Recover project error. Duplicate names [%s] of deleted project. ", projectName)),
                    HttpStatus.BAD_REQUEST);
            } else if (deletedProjects.size() == 0) {
                throw new StarWhaleApiException(new SWValidationException(ValidSubject.PROJECT)
                    .tip(StrUtil.format("Recover project error. Can not find deleted project [%s].", projectName)),
                    HttpStatus.BAD_REQUEST);
            }
            id = deletedProjects.get(0).getId();
        }

        // Check for duplicate names
        if(projectManager.existProject(projectName)) {
            throw new StarWhaleApiException(new SWValidationException(ValidSubject.PROJECT)
                .tip(String.format("Recover project error. Project %s already exists", projectName)), HttpStatus.BAD_REQUEST);
        }
        projectMapper.modifyProject(ProjectEntity.builder()
            .id(id)
            .projectName(projectName)
            .build());
        projectMapper.recoverProject(id);
        log.info("Project has been recovered. Name={}", projectName);
        return id;
    }

<<<<<<< HEAD
    public Boolean modifyProject(String projectUrl, String projectName, String description, Long userId) {
        Long projectId = projectManager.getProject(projectUrl).getId();
=======
    public Boolean modifyProject(String projectUrl, String projectName, String description, Long userId, String privacy) {
        Long projectId = projectManager.getProjectId(projectUrl);
>>>>>>> 69bb612c
        ProjectEntity entity = ProjectEntity.builder()
            .id(projectId)
            .projectName(projectName)
            .description(description)
            .ownerId(userId)
            .privacy(Privacy.fromName(privacy).getValue())
            .build();
        int res = projectMapper.modifyProject(entity);
        log.info("Project has been modified ID={}", entity.getId());
        return res > 0;
    }

    public List<ProjectRoleVO> listProjectRoles(String projectUrl) {
        Long projectId = projectManager.getProject(projectUrl).getId();
        List<ProjectRoleEntity> entities = projectRoleMapper.listProjectRoles(projectId);
        return entities.stream()
            .map(projectRoleConvertor::convert)
            .collect(Collectors.toList());
    }

    public Boolean addProjectRole(String projectUrl, Long userId, Long roleId) {
        Long projectId = projectManager.getProject(projectUrl).getId();
        ProjectRoleEntity entity = ProjectRoleEntity.builder()
            .userId(userId)
            .roleId(roleId)
            .projectId(projectId)
            .build();
        int res = projectRoleMapper.addProjectRole(entity);
        log.info("Project Role has been created ID={}", entity.getId());
        return res > 0;
    }

    public Boolean modifyProjectRole(String projectUrl, Long projectRoleId, Long roleId) {
        int res = projectRoleMapper.updateProjectRole(ProjectRoleEntity.builder()
            .id(projectRoleId)
            .roleId(roleId)
            .build());
        log.info("Project Role has been modified ID={}", projectRoleId);
        return res > 0;
    }

    public Boolean deleteProjectRole(String projectUrl, Long projectRoleId) {
        int res = projectRoleMapper.deleteProjectRole(projectRoleId);
        log.info("Project Role has been deleted ID={}", projectRoleId);
        return res > 0;
    }

}<|MERGE_RESOLUTION|>--- conflicted
+++ resolved
@@ -225,13 +225,8 @@
         return id;
     }
 
-<<<<<<< HEAD
-    public Boolean modifyProject(String projectUrl, String projectName, String description, Long userId) {
-        Long projectId = projectManager.getProject(projectUrl).getId();
-=======
     public Boolean modifyProject(String projectUrl, String projectName, String description, Long userId, String privacy) {
-        Long projectId = projectManager.getProjectId(projectUrl);
->>>>>>> 69bb612c
+        Long projectId = projectManager.getProject(projectUrl).getId();
         ProjectEntity entity = ProjectEntity.builder()
             .id(projectId)
             .projectName(projectName)
