/*
 * Copyright 2022.1-2022
 * StarWhale.ai All right reserved. This software is the confidential and proprietary information of
 * StarWhale.ai ("Confidential Information"). You shall not disclose such Confidential Information and shall use it only
 * in accordance with the terms of the license agreement you entered into with StarWhale.ai.
 */

package ai.starwhale.mlops.domain.swmp;

import java.util.List;
import org.apache.ibatis.annotations.Param;

public interface SWModelPackageMapper {

    List<SWModelPackageEntity> listSWModelPackages(@Param("projectId")Long projectId, @Param("namePrefix")String namePrefix);

    int addSWModelPackage(SWModelPackageEntity entity);

    int deleteSWModelPackage(@Param("id")Long id);

    SWModelPackageEntity findSWModelPackageById(@Param("id")Long id);

<<<<<<< HEAD
    List<SWModelPackageEntity> findSWModelPackagesByIds(@Param("ids")List<Long> ids);

=======
    SWModelPackageEntity findByNameForUpdate(@Param("name")String name);
>>>>>>> 363c1936
}<|MERGE_RESOLUTION|>--- conflicted
+++ resolved
@@ -20,10 +20,8 @@
 
     SWModelPackageEntity findSWModelPackageById(@Param("id")Long id);
 
-<<<<<<< HEAD
     List<SWModelPackageEntity> findSWModelPackagesByIds(@Param("ids")List<Long> ids);
 
-=======
     SWModelPackageEntity findByNameForUpdate(@Param("name")String name);
->>>>>>> 363c1936
+
 }