--- conflicted
+++ resolved
@@ -23,10 +23,6 @@
 import com.fasterxml.jackson.annotation.JsonIgnore;
 import com.fasterxml.jackson.annotation.JsonIgnoreProperties;
 import com.fasterxml.jackson.annotation.JsonInclude;
-<<<<<<< HEAD
-import com.fasterxml.jackson.annotation.JsonInclude.Include;
-=======
->>>>>>> 69d71b95
 import com.fasterxml.jackson.annotation.JsonProperty;
 import java.util.List;
 import java.util.Map;
@@ -35,15 +31,12 @@
 import lombok.Data;
 import lombok.EqualsAndHashCode;
 import lombok.NoArgsConstructor;
-<<<<<<< HEAD
 import org.apache.commons.cli.DefaultParser;
 import org.apache.commons.cli.Option;
 import org.apache.commons.cli.Options;
 import org.apache.commons.cli.ParseException;
 import org.springframework.util.CollectionUtils;
-=======
 import org.springframework.util.StringUtils;
->>>>>>> 69d71b95
 
 @Data
 @Builder
@@ -52,11 +45,7 @@
 @EqualsAndHashCode
 @JsonAutoDetect(fieldVisibility = JsonAutoDetect.Visibility.ANY)
 @JsonIgnoreProperties(ignoreUnknown = true)
-<<<<<<< HEAD
-@JsonInclude(Include.NON_NULL)
-=======
 @JsonInclude(JsonInclude.Include.NON_NULL)
->>>>>>> 69d71b95
 public class StepSpec {
 
     /**
@@ -87,7 +76,6 @@
 
     @JsonProperty("require_dataset")
     private Boolean requireDataset;
-<<<<<<< HEAD
 
     @JsonProperty("parameters_sig")
     private List<Map<String, String>> parametersSig;
@@ -117,9 +105,6 @@
             throw new SwValidationException(ValidSubject.JOB, ie.getMessage(), ie);
         }
     }
-}
-=======
->>>>>>> 69d71b95
 
     @JsonIgnore
     public String getFriendlyName() {
