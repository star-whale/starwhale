--- conflicted
+++ resolved
@@ -20,10 +20,7 @@
 import ai.starwhale.mlops.configuration.RunTimeProperties;
 import ai.starwhale.mlops.configuration.security.JobTokenConfig;
 import ai.starwhale.mlops.domain.node.Device.Clazz;
-<<<<<<< HEAD
 import ai.starwhale.mlops.domain.storage.StoragePathCoordinator;
-=======
->>>>>>> 16e62d0f
 import ai.starwhale.mlops.domain.task.bo.Task;
 import ai.starwhale.mlops.domain.task.converter.TaskBoConverter;
 import ai.starwhale.mlops.schedule.SWTaskScheduler;
@@ -73,26 +70,18 @@
     String instanceUri;
 
     public K8sTaskScheduler(K8sClient k8sClient,
-<<<<<<< HEAD
         TaskBoConverter taskConvertor, StorageProperties storageProperties,
         JobTokenConfig jobTokenConfig,
         StoragePathCoordinator storagePathCoordinator,
-        RunTimeProperties runTimeProperties) {
+        RunTimeProperties runTimeProperties,
+        K8sResourcePoolConverter resourcePoolConverter) {
         this.k8sClient = k8sClient;
         this.taskConvertor = taskConvertor;
         this.storageProperties = storageProperties;
         this.jobTokenConfig = jobTokenConfig;
         this.storagePathCoordinator = storagePathCoordinator;
         this.runTimeProperties = runTimeProperties;
-=======
-                            TaskBoConverter taskConvertor,
-                            StorageProperties storageProperties,
-                            K8sResourcePoolConverter resourcePoolConverter) {
-        this.k8sClient = k8sClient;
-        this.taskConvertor = taskConvertor;
-        this.storageProperties = storageProperties;
         this.resourcePoolConverter = resourcePoolConverter;
->>>>>>> 16e62d0f
     }
 
     @Override
