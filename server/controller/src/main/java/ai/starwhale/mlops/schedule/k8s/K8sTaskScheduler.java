/*
 * Copyright 2022 Starwhale, Inc. All Rights Reserved.
 *
 * Licensed under the Apache License, Version 2.0 (the "License");
 * you may not use this file except in compliance with the License.
 * You may obtain a copy of the License at
 *
 * http://www.apache.org/licenses/LICENSE-2.0
 *
 * Unless required by applicable law or agreed to in writing, software
 * distributed under the License is distributed on an "AS IS" BASIS,
 * WITHOUT WARRANTIES OR CONDITIONS OF ANY KIND, either express or implied.
 * See the License for the specific language governing permissions and
 * limitations under the License.
 */

package ai.starwhale.mlops.schedule.k8s;

import ai.starwhale.mlops.api.protocol.report.resp.TaskTrigger;
import ai.starwhale.mlops.configuration.RunTimeProperties;
import ai.starwhale.mlops.configuration.security.JobTokenConfig;
import ai.starwhale.mlops.domain.node.Device.Clazz;
import ai.starwhale.mlops.domain.storage.StoragePathCoordinator;
import ai.starwhale.mlops.domain.task.bo.Task;
import ai.starwhale.mlops.domain.task.converter.TaskBoConverter;
import ai.starwhale.mlops.schedule.SWTaskScheduler;
import ai.starwhale.mlops.storage.configuration.StorageProperties;
import ai.starwhale.mlops.storage.fs.FileStorageEnv;
import cn.hutool.json.JSONArray;
import cn.hutool.json.JSONObject;
import cn.hutool.json.JSONUtil;
import io.kubernetes.client.openapi.ApiException;
import io.kubernetes.client.openapi.models.V1EnvVar;
import io.kubernetes.client.openapi.models.V1Job;
import io.kubernetes.client.openapi.models.V1ResourceRequirements;

import java.io.IOException;
import java.io.InputStream;
import java.nio.charset.StandardCharsets;
import java.util.ArrayList;
import java.util.Collection;
import java.util.HashMap;
import java.util.List;
import java.util.Map;

import lombok.extern.slf4j.Slf4j;
import org.apache.logging.log4j.util.Strings;
import org.springframework.beans.factory.annotation.Value;
import org.springframework.stereotype.Service;

@Service
@Slf4j
public class K8sTaskScheduler implements SWTaskScheduler {

    final K8sClient k8sClient;

    final TaskBoConverter taskConvertor;

    final StorageProperties storageProperties;

    final RunTimeProperties runTimeProperties;

    final JobTokenConfig jobTokenConfig;

<<<<<<< HEAD
    final StoragePathCoordinator storagePathCoordinator;
=======
    @Value("${sw.instance-uri}")
    String instanceUri;
>>>>>>> f0dcdab0

    public K8sTaskScheduler(K8sClient k8sClient,
        TaskBoConverter taskConvertor, StorageProperties storageProperties,
        JobTokenConfig jobTokenConfig,
<<<<<<< HEAD
        StoragePathCoordinator storagePathCoordinator) {
=======
        RunTimeProperties runTimeProperties) {
>>>>>>> f0dcdab0
        this.k8sClient = k8sClient;
        this.taskConvertor = taskConvertor;
        this.storageProperties = storageProperties;
        this.jobTokenConfig = jobTokenConfig;
<<<<<<< HEAD
        this.storagePathCoordinator = storagePathCoordinator;
=======
        this.runTimeProperties = runTimeProperties;
>>>>>>> f0dcdab0
    }

    @Override
    public void adopt(Collection<Task> tasks,
                      Clazz deviceClass) {

        tasks.parallelStream().forEach(task -> {
            this.deployTaskToK8s(k8sClient, task.getStep().getJob().getJobRuntime().getImage(), taskConvertor.toTaskTrigger(task));
        });
    }

    @Override
    public void remove(Collection<Long> taskIds) {
        taskIds.parallelStream().forEach(id -> {
            try {
                k8sClient.deleteJob(id.toString());
            } catch (ApiException e) {
                log.warn("delete k8s job failed {}", id, e);
            }
        });
    }

    /**
     * todo hard code in this piece of code will be refactored after other core concepts being refactored
     *
     * @param client
     * @param image
     * @param task
     */
    private void deployTaskToK8s(K8sClient client, String image, TaskTrigger task) {
        log.debug("deploying task to k8s {} {} {}", task.getId(), task.getResultPath(), task.getTaskType());
        Map<String, String> initContainerEnvs = new HashMap<>();
        List<String> downloads = new ArrayList<>();

        String prefix = "s3://" + storageProperties.getS3Config().getBucket() + "/";
        downloads.add(prefix + task.getSwModelPackage().getPath() + ";/opt/starwhale/swmp/");
        downloads.add(prefix + task.getSwrt().getPath() + ";/opt/starwhale/swrt/");
        initContainerEnvs.put("DOWNLOADS", Strings.join(downloads, ' '));
        String input = ""; //generateConfigFile(task);
        initContainerEnvs.put("INPUT", input);
        initContainerEnvs.put("ENDPOINT_URL", storageProperties.getS3Config().getEndpoint());
        initContainerEnvs.put("AWS_ACCESS_KEY_ID", storageProperties.getS3Config().getAccessKey());
        initContainerEnvs.put("AWS_SECRET_ACCESS_KEY", storageProperties.getS3Config().getSecretKey());
        initContainerEnvs.put("AWS_S3_REGION", storageProperties.getS3Config().getRegion());
        initContainerEnvs.put("SW_PYPI_INDEX_URL",runTimeProperties.getPypi().getIndexUrl());
        initContainerEnvs.put("SW_PYPI_EXTRA_INDEX_URL",runTimeProperties.getPypi().getExtraIndexUrl());
        initContainerEnvs.put("SW_PYPI_TRUSTED_HOST",runTimeProperties.getPypi().getTrustedHost());
        // task container envs
        Map<String, String> coreContainerEnvs = new HashMap<>();
        coreContainerEnvs.put("SW_TASK_STEP", task.getTaskRequest().getStepName());
        // TODO: support multi dataset uris
        coreContainerEnvs.put("SW_DATASET_URI", task.getTaskRequest().getDatasetUris().get(0));
        coreContainerEnvs.put("SW_TASK_INDEX", String.valueOf(task.getTaskRequest().getIndex()));
        coreContainerEnvs.put("SW_EVALUATION_VERSION", task.getTaskRequest().getJobId());
        // oss env
        Map<String, FileStorageEnv> stringFileStorageEnvMap = storageProperties.toFileStorageEnvs();
        stringFileStorageEnvMap.values().forEach(fileStorageEnv -> coreContainerEnvs.putAll(fileStorageEnv.getEnvs()));
<<<<<<< HEAD
        coreContainerEnvs.put(FileStorageEnv.ENV_KEY_PREFIX, storagePathCoordinator.getSwdsPathNamedFormatter());
//        coreContainerEnvs.put("SW_S3_READ_TIMEOUT", );
//        coreContainerEnvs.put("SW_S3_TOTAL_MAX_ATTEMPTS", );
        // TODO:datastore
=======

        // datastore env
>>>>>>> f0dcdab0
        coreContainerEnvs.put("SW_TOKEN", jobTokenConfig.getToken());
        coreContainerEnvs.put("SW_INSTANCE_URI", instanceUri);
        coreContainerEnvs.put("SW_PROJECT", task.getTaskRequest().getProject());
        try {
            // cmd（all、single[step、taskIndex]）
            String cmd = "run_single";
            // TODO: use task's resource needs
            V1ResourceRequirements resourceRequirements = new K8SSelectorSpec(task.getDeviceClass(),
                task.getDeviceAmount().toString()+"m").getResourceSelector();
            V1Job job = client.renderJob(getJobTemplate(), task.getId().toString(), "worker", image, List.of(cmd), coreContainerEnvs, initContainerEnvs, resourceRequirements);
            // set result upload path

            job.getSpec().getTemplate().getSpec().getContainers().get(0).env(List.of(new V1EnvVar().name("DST").value(prefix + task.getResultPath().resultDir())
                    , new V1EnvVar().name("ENDPOINT_URL").value(storageProperties.getS3Config().getEndpoint())
                    , new V1EnvVar().name("AWS_ACCESS_KEY_ID").value(storageProperties.getS3Config().getAccessKey())
                    , new V1EnvVar().name("AWS_S3_REGION").value(storageProperties.getS3Config().getRegion())
                    , new V1EnvVar().name("AWS_SECRET_ACCESS_KEY").value(storageProperties.getS3Config().getSecretKey())
                    , new V1EnvVar().name("SW_PYPI_INDEX_URL").value(runTimeProperties.getPypi().getIndexUrl())
                    , new V1EnvVar().name("SW_PYPI_EXTRA_INDEX_URL").value(runTimeProperties.getPypi().getExtraIndexUrl())
                    , new V1EnvVar().name("SW_PYPI_TRUSTED_HOST").value(runTimeProperties.getPypi().getTrustedHost())
                )
            );
            client.deploy(job);
        } catch (Exception e) {
            throw new RuntimeException(e);
        }
    }

    @Deprecated // TODO
    private String generateConfigFile(TaskTrigger task) {
        JSONObject object = JSONUtil.createObj();
        object.set("backend", "s3");
        object.set("secret", JSONUtil.createObj().set("access_key", storageProperties.getS3Config().getAccessKey()).set("secret_key", storageProperties.getS3Config().getSecretKey()));
        object.set("service", JSONUtil.createObj()
            .set("endpoint", storageProperties.getS3Config().getEndpoint())
            .set("region", storageProperties.getS3Config().getRegion())
        );
        final String dataFormat = "%s:%s:%s";
        switch (task.getTaskType()) {
            case PPL:
                object.set("kind", "swds");
                JSONArray swds = JSONUtil.createArray();

                task.getSwdsBlocks().forEach(swdsBlock -> {
                    JSONObject ds = JSONUtil.createObj();
                    ds.set("bucket", storageProperties.getS3Config().getBucket());
                    ds.set("key", JSONUtil.createObj()
                        .set("data", String.format(dataFormat, swdsBlock.getLocationInput().getFile(), swdsBlock.getLocationInput().getOffset(), swdsBlock.getLocationInput().getOffset() + swdsBlock.getLocationInput().getSize() - 1))
                        .set("label", String.format(dataFormat, swdsBlock.getLocationLabel().getFile(), swdsBlock.getLocationLabel().getOffset(), swdsBlock.getLocationLabel().getOffset() + swdsBlock.getLocationLabel().getSize() - 1))
                    );
                    ds.set("ext_attr", JSONUtil.createObj()
                        .set("swds_name", swdsBlock.getDsName())
                        .set("swds_version", swdsBlock.getDsVersion())
                    );
                    swds.add(ds);
                });
                object.set("swds", swds);
                break;
            case CMP:
                object.set("kind", "jsonl");
                JSONArray cmp = JSONUtil.createArray();
                task.getCmpInputFilePaths().forEach(inputFilePath -> {
                    JSONObject ds = JSONUtil.createObj();
                    ds.set("bucket", storageProperties.getS3Config().getBucket());
                    ds.set("key", JSONUtil.createObj()
                        .set("data", inputFilePath)
                    );
                    cmp.add(ds);
                });

                object.set("swds", cmp);
        }

        return JSONUtil.toJsonStr(object);
    }

    private String getJobTemplate() throws IOException {
        String file = "template/job.yaml";
        InputStream is = this.getClass().getClassLoader()
            .getResourceAsStream(file);
        return new String(is.readAllBytes(), StandardCharsets.UTF_8);
    }
}<|MERGE_RESOLUTION|>--- conflicted
+++ resolved
@@ -62,30 +62,22 @@
 
     final JobTokenConfig jobTokenConfig;
 
-<<<<<<< HEAD
     final StoragePathCoordinator storagePathCoordinator;
-=======
+
     @Value("${sw.instance-uri}")
     String instanceUri;
->>>>>>> f0dcdab0
 
     public K8sTaskScheduler(K8sClient k8sClient,
         TaskBoConverter taskConvertor, StorageProperties storageProperties,
         JobTokenConfig jobTokenConfig,
-<<<<<<< HEAD
-        StoragePathCoordinator storagePathCoordinator) {
-=======
+        StoragePathCoordinator storagePathCoordinator,
         RunTimeProperties runTimeProperties) {
->>>>>>> f0dcdab0
         this.k8sClient = k8sClient;
         this.taskConvertor = taskConvertor;
         this.storageProperties = storageProperties;
         this.jobTokenConfig = jobTokenConfig;
-<<<<<<< HEAD
         this.storagePathCoordinator = storagePathCoordinator;
-=======
         this.runTimeProperties = runTimeProperties;
->>>>>>> f0dcdab0
     }
 
     @Override
@@ -143,15 +135,12 @@
         // oss env
         Map<String, FileStorageEnv> stringFileStorageEnvMap = storageProperties.toFileStorageEnvs();
         stringFileStorageEnvMap.values().forEach(fileStorageEnv -> coreContainerEnvs.putAll(fileStorageEnv.getEnvs()));
-<<<<<<< HEAD
+
         coreContainerEnvs.put(FileStorageEnv.ENV_KEY_PREFIX, storagePathCoordinator.getSwdsPathNamedFormatter());
 //        coreContainerEnvs.put("SW_S3_READ_TIMEOUT", );
 //        coreContainerEnvs.put("SW_S3_TOTAL_MAX_ATTEMPTS", );
-        // TODO:datastore
-=======
 
         // datastore env
->>>>>>> f0dcdab0
         coreContainerEnvs.put("SW_TOKEN", jobTokenConfig.getToken());
         coreContainerEnvs.put("SW_INSTANCE_URI", instanceUri);
         coreContainerEnvs.put("SW_PROJECT", task.getTaskRequest().getProject());
