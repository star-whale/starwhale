--- conflicted
+++ resolved
@@ -39,11 +39,8 @@
 import io.kubernetes.client.openapi.models.V1EnvVarSource;
 import io.kubernetes.client.openapi.models.V1Job;
 import io.kubernetes.client.openapi.models.V1Node;
-<<<<<<< HEAD
 import java.io.IOException;
-=======
 import io.kubernetes.client.openapi.models.V1ObjectFieldSelector;
->>>>>>> 6584d3f7
 import java.util.ArrayList;
 import java.util.Collection;
 import java.util.HashMap;
@@ -74,23 +71,11 @@
     final ResourceEventHandler<V1Job> eventHandlerJob;
     final ResourceEventHandler<V1Node> eventHandlerNode;
     final String instanceUri;
-<<<<<<< HEAD
-
-    final StorageAccessService storageAccessService;
-
-    public K8sTaskScheduler(K8sClient k8sClient,
-            JobTokenConfig jobTokenConfig,
-            RunTimeProperties runTimeProperties,
-            K8sJobTemplate k8sJobTemplate,
-            ResourceEventHandler<V1Job> eventHandlerJob,
-            ResourceEventHandler<V1Node> eventHandlerNode,
-            @Value("${sw.instance-uri}") String instanceUri,
-            StorageAccessService storageAccessService) {
-=======
     final int datasetLoadBatchSize;
     final String restartPolicy;
     final int backoffLimit;
     final StorageEnvsPropertiesConverter storageEnvsPropertiesConverter;
+    final StorageAccessService storageAccessService;
 
     public K8sTaskScheduler(K8sClient k8sClient,
                             StorageProperties storageProperties,
@@ -103,8 +88,8 @@
                             @Value("${sw.dataset.load.batchSize}") int datasetLoadBatchSize,
                             @Value("${sw.infra.k8s.job.restartPolicy:OnFailure}") String restartPolicy,
                             @Value("${sw.infra.k8s.job.backoffLimit:10}") Integer backoffLimit,
-                            StorageEnvsPropertiesConverter storageEnvsPropertiesConverter) {
->>>>>>> 6584d3f7
+                            StorageEnvsPropertiesConverter storageEnvsPropertiesConverter,
+                            StorageAccessService storageAccessService;) {
         this.k8sClient = k8sClient;
         this.jobTokenConfig = jobTokenConfig;
         this.runTimeProperties = runTimeProperties;
@@ -112,14 +97,11 @@
         this.eventHandlerJob = eventHandlerJob;
         this.eventHandlerNode = eventHandlerNode;
         this.instanceUri = instanceUri;
-<<<<<<< HEAD
         this.storageAccessService = storageAccessService;
-=======
         this.datasetLoadBatchSize = datasetLoadBatchSize;
         this.restartPolicy = restartPolicy;
         this.backoffLimit = backoffLimit;
         this.storageEnvsPropertiesConverter = storageEnvsPropertiesConverter;
->>>>>>> 6584d3f7
     }
 
     @Override
@@ -274,12 +256,7 @@
             log.error("list runtime url failed for {} ", jobRuntime.getStoragePath(), e);
             throw new SwProcessException(ErrorType.STORAGE).tip("list runtime url failed");
         }
-
-<<<<<<< HEAD
-        return Map.of("DOWNLOADS", Strings.join(downloads, ' '));
-=======
-        return mapToEnv(initContainerEnvs);
->>>>>>> 6584d3f7
+        return mapToEnv(Map.of("DOWNLOADS", Strings.join(downloads, ' ')));
     }
 
     @NotNull
