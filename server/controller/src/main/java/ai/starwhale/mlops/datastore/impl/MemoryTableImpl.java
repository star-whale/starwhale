--- conflicted
+++ resolved
@@ -593,39 +593,19 @@
         for (var entry : record.entrySet()) {
             var name = entry.getKey();
             var value = entry.getValue();
-<<<<<<< HEAD
             var columnSchema = schema.getColumnSchemaByName(name);
             if (columnSchema == null) {
-                throw new SWValidationException(SWValidationException.ValidSubject.DATASTORE,
+                throw new SwValidationException(SwValidationException.ValidSubject.DATASTORE,
                         "no schema found for column " + name);
             }
             try {
                 ret.put(columnSchema.getName(), columnSchema.getType().decode(value));
             } catch (Exception e) {
-                throw new SWValidationException(SWValidationException.ValidSubject.DATASTORE,
+                throw new SwValidationException(SwValidationException.ValidSubject.DATASTORE,
                         MessageFormat.format("fail to decode value {0} for column {1}: {2}",
                                 value,
                                 name,
                                 e.getMessage()));
-=======
-            if (value == null) {
-                ret.put(name, null);
-            } else {
-                var columnSchema = schema.getColumnSchemaByName(name);
-                if (columnSchema == null) {
-                    throw new SwValidationException(SwValidationException.ValidSubject.DATASTORE,
-                            "no schema found for column " + name);
-                }
-                try {
-                    ret.put(name, columnSchema.getType().decode(value));
-                } catch (Exception e) {
-                    throw new SwValidationException(SwValidationException.ValidSubject.DATASTORE,
-                            MessageFormat.format("fail to decode value {0} for column {1}: {2}",
-                                    value,
-                                    name,
-                                    e.getMessage()));
-                }
->>>>>>> 5ff199d1
             }
         }
         return ret;
