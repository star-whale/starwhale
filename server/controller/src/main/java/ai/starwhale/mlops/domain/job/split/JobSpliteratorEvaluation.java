/*
 * Copyright 2022 Starwhale, Inc. All Rights Reserved.
 *
 * Licensed under the Apache License, Version 2.0 (the "License");
 * you may not use this file except in compliance with the License.
 * You may obtain a copy of the License at
 *
 * http://www.apache.org/licenses/LICENSE-2.0
 *
 * Unless required by applicable law or agreed to in writing, software
 * distributed under the License is distributed on an "AS IS" BASIS,
 * WITHOUT WARRANTIES OR CONDITIONS OF ANY KIND, either express or implied.
 * See the License for the specific language governing permissions and
 * limitations under the License.
 */

package ai.starwhale.mlops.domain.job.split;

import ai.starwhale.mlops.api.protocol.report.resp.SWDSBlockVO;
import ai.starwhale.mlops.common.util.BatchOperateHelper;
import ai.starwhale.mlops.domain.job.bo.Job;
import ai.starwhale.mlops.domain.job.mapper.JobMapper;
import ai.starwhale.mlops.domain.job.parser.JobParser;
import ai.starwhale.mlops.domain.job.parser.StepMetaData;
import ai.starwhale.mlops.domain.job.status.JobStatus;
import ai.starwhale.mlops.domain.job.step.StepConverter;
import ai.starwhale.mlops.domain.job.step.po.StepEntity;
import ai.starwhale.mlops.domain.job.step.mapper.StepMapper;
import ai.starwhale.mlops.domain.job.step.status.StepStatus;
import ai.starwhale.mlops.domain.storage.StoragePathCoordinator;
import ai.starwhale.mlops.domain.swds.bo.SWDataSet;
import ai.starwhale.mlops.domain.swds.index.SWDSBlockSerializer;
import ai.starwhale.mlops.domain.swds.bo.SWDSIndex;
import ai.starwhale.mlops.domain.swds.index.SWDSIndexLoader;
import ai.starwhale.mlops.domain.task.po.TaskEntity;
import ai.starwhale.mlops.domain.task.converter.TaskBoConverter;
import ai.starwhale.mlops.domain.task.mapper.TaskMapper;
import ai.starwhale.mlops.domain.task.status.TaskStatus;
import ai.starwhale.mlops.domain.task.status.WatchableTaskFactory;
import ai.starwhale.mlops.exception.SWValidationException;
import ai.starwhale.mlops.exception.SWValidationException.ValidSubject;
import com.fasterxml.jackson.core.JsonProcessingException;

import java.util.*;
import java.util.Map.Entry;
import java.util.concurrent.ThreadLocalRandom;
import java.util.stream.Collectors;

import lombok.extern.slf4j.Slf4j;
import org.apache.commons.collections4.CollectionUtils;
import org.springframework.beans.BeanUtils;
import org.springframework.beans.factory.annotation.Value;
import org.springframework.stereotype.Service;
import org.springframework.transaction.annotation.Transactional;

/**
 * split job by swds index
 */
@Slf4j
@Service
public class JobSpliteratorEvaluation implements JobSpliterator {

    private final StoragePathCoordinator storagePathCoordinator;

    private final SWDSIndexLoader swdsIndexLoader;

    private final SWDSBlockSerializer swdsBlockSerializer;

    private final TaskMapper taskMapper;

    private final JobMapper jobMapper;

    private final TaskBoConverter taskBoConverter;

    private final StepMapper stepMapper;

    private final StepConverter stepConverter;

    private final WatchableTaskFactory watchableTaskFactory;

    public JobSpliteratorEvaluation(StoragePathCoordinator storagePathCoordinator,
                                    SWDSIndexLoader swdsIndexLoader, SWDSBlockSerializer swdsBlockSerializer,
                                    TaskMapper taskMapper, JobMapper jobMapper, TaskBoConverter taskBoConverter,
                                    StepMapper stepMapper, StepConverter stepConverter,
                                    WatchableTaskFactory watchableTaskFactory) {
        this.storagePathCoordinator = storagePathCoordinator;
        this.swdsIndexLoader = swdsIndexLoader;
        this.swdsBlockSerializer = swdsBlockSerializer;
        this.taskMapper = taskMapper;
        this.jobMapper = jobMapper;
        this.taskBoConverter = taskBoConverter;
        this.stepMapper = stepMapper;
        this.stepConverter = stepConverter;
        this.watchableTaskFactory = watchableTaskFactory;
    }

    /**
     * when task amount exceeds 1000, bach insertion will emit an error
     */
    @Value("${sw.taskSize}")
    Integer amountOfTasks = 256;

    /**
     * prevent send packet greater than @@GLOBAL.max_allowed_packet
     */
    final static Integer MAX_MYSQL_INSERTION_SIZE = 500;

    public static final String[] STEP_NAMES = new String[]{"PPL", "CMP"};

    /**
     * split job into two steps 1. ppl 2. cmp
     * get all data blocks and split them by a simple random number
     * transactional jobStatus->READY pplTaskStatus->READY cmpTaskStatus->CREATED
     */
    @Override
    @Transactional
    public List<StepEntity> split(Job job) {
        // read swmp yaml
<<<<<<< HEAD
        List<StepMetaData> stepMetaDatas = JobParser.parseStepFromYaml(job.getEvalJobContent());
=======
        List<StepMetaData> stepMetaDatas = JobParser.parseStepFromYaml(job.getEvalJobDDL());
>>>>>>> 847d498a
        List<StepEntity> stepEntities = new ArrayList<>();
        Map<String, List<String>> allDependencies = new HashMap<>();
        Map<String, StepEntity> nameMapping = new HashMap<>();

        for (StepMetaData stepMetaData : stepMetaDatas) {
            boolean isReady = CollectionUtils.isEmpty(stepMetaData.getDependency());

            StepEntity stepEntity = StepEntity.builder()
                .uuid(UUID.randomUUID().toString())
                .jobId(job.getId())
                .name(stepMetaData.getStepName())
                .taskNum(stepMetaData.getTaskNum())
                .concurrency(stepMetaData.getConcurrency())
                .status(isReady ? StepStatus.READY : StepStatus.CREATED)
                .build();
            stepEntities.add(stepEntity);
            allDependencies.put(stepMetaData.getStepName(), stepMetaData.getDependency());
            nameMapping.put(stepMetaData.getStepName(), stepEntity);
        }

        for (StepEntity stepEntity : stepEntities) {
            List<String> dependencies = allDependencies.get(stepEntity.getName());
            for (String dependency : dependencies) {
                // the current implementation is serial, so dependency only one
                stepEntity.setLastStepId(nameMapping.get(dependency).getId());
            }
            // TODO: replace this implement with only send ds uri and task index to container
            final List<SWDataSet> swDataSets = job.getSwDataSets();
            final Map<Integer, List<SWDSBlockVO>> swdsBlocks = swDataSets.parallelStream()
                .map(this::extractSWDS)
                .flatMap(Collection::stream)
                .collect(Collectors.groupingBy(blk -> ThreadLocalRandom.current().nextInt(stepEntity.getTaskNum())));//one block on task
            List<TaskEntity> taskEntities = new LinkedList<>();
            try {
                var index = 0;
                for (Entry<Integer, List<SWDSBlockVO>> entry : swdsBlocks.entrySet()) {
                    final String taskUuid = UUID.randomUUID().toString();
                    taskEntities.add(TaskEntity.builder()
                        .stepId(stepEntity.getId())
                        .taskIndex(index)
                        .resultPath(storagePath(job.getUuid(), taskUuid))
                        .taskRequest(swdsBlockSerializer.toString(entry.getValue()))
                        .taskStatus(TaskStatus.valueOf(stepEntity.getStatus().name()))
                        .taskUuid(taskUuid)
                        //.taskType(TaskType.PPL)
                        .build());
                    index++;
                }
            } catch (JsonProcessingException e) {
                log.error("error swds index  ", e);
                throw new SWValidationException(ValidSubject.SWDS);
            }
            // save step and tasks
            stepMapper.save(stepEntity);
            BatchOperateHelper.doBatch(taskEntities, ts -> taskMapper.addAll(ts.parallelStream().collect(Collectors.toList())), MAX_MYSQL_INSERTION_SIZE);
        }
        // update job status
        jobMapper.updateJobStatus(List.of(job.getId()), JobStatus.READY);
        return stepEntities;
    }

    private List<SWDSBlockVO> extractSWDS(SWDataSet swDataSet) {
        SWDSIndex swdsIndex = swdsIndexLoader.load(swDataSet.getIndexPath());
        return swdsIndex.getSwdsBlockList().parallelStream().map(swdsBlock -> {
            SWDSBlockVO swdsBlockVO = new SWDSBlockVO();
            BeanUtils.copyProperties(swdsBlock, swdsBlockVO);
            swdsBlockVO.prependDSPath(swDataSet.getPath());
            swdsBlockVO.setDsName(swDataSet.getName());
            swdsBlockVO.setDsVersion(swDataSet.getVersion());
            return swdsBlockVO;
        }).collect(Collectors.toList());
    }

    private List<TaskEntity> buildTaskEntities(Job job, StepEntity stepEntityPPL, Map<Integer, List<SWDSBlockVO>> swdsBlocks)
        throws JsonProcessingException {
        List<TaskEntity> taskEntities = new LinkedList<>();
        for (Entry<Integer, List<SWDSBlockVO>> entry : swdsBlocks.entrySet()) {
            final String taskUuid = UUID.randomUUID().toString();
            taskEntities.add(TaskEntity.builder()
                .stepId(stepEntityPPL.getId())
                .resultPath(storagePath(job.getUuid(), taskUuid))
                .taskRequest(swdsBlockSerializer.toString(entry.getValue()))
                .taskStatus(TaskStatus.READY)
                .taskUuid(taskUuid)
                //.taskType(TaskType.PPL)
                .build());
        }
        return taskEntities;
    }

    private String storagePath(String jobId, String taskId) {
        return storagePathCoordinator.generateTaskResultPath(jobId, taskId);
    }
}<|MERGE_RESOLUTION|>--- conflicted
+++ resolved
@@ -116,11 +116,7 @@
     @Transactional
     public List<StepEntity> split(Job job) {
         // read swmp yaml
-<<<<<<< HEAD
-        List<StepMetaData> stepMetaDatas = JobParser.parseStepFromYaml(job.getEvalJobContent());
-=======
         List<StepMetaData> stepMetaDatas = JobParser.parseStepFromYaml(job.getEvalJobDDL());
->>>>>>> 847d498a
         List<StepEntity> stepEntities = new ArrayList<>();
         Map<String, List<String>> allDependencies = new HashMap<>();
         Map<String, StepEntity> nameMapping = new HashMap<>();
