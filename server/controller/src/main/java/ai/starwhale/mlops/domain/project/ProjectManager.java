--- conflicted
+++ resolved
@@ -100,23 +100,7 @@
 
     @Override
     public ProjectEntity getProject(@NotNull String projectUrl) {
-<<<<<<< HEAD
         return findById(getProjectId(projectUrl));
-=======
-        ProjectEntity projectEntity;
-        if (idConvertor.isId(projectUrl)) {
-            projectEntity = projectMapper.findProject(Long.valueOf(projectUrl));
-        } else {
-            projectEntity = projectMapper.findProjectByName(projectUrl);
-        }
-        if (projectEntity == null) {
-            throw new StarwhaleApiException(
-                    new SwValidationException(ValidSubject.PROJECT,
-                            String.format("Unable to find project %s", projectUrl)),
-                    HttpStatus.BAD_REQUEST);
-        }
-        return projectEntity;
->>>>>>> cad92986
     }
 
     public Long getProjectId(@NotNull String projectUrl) {
