/*
 * Copyright 2022 Starwhale, Inc. All Rights Reserved.
 *
 * Licensed under the Apache License, Version 2.0 (the "License");
 * you may not use this file except in compliance with the License.
 * You may obtain a copy of the License at
 *
 * http://www.apache.org/licenses/LICENSE-2.0
 *
 * Unless required by applicable law or agreed to in writing, software
 * distributed under the License is distributed on an "AS IS" BASIS,
 * WITHOUT WARRANTIES OR CONDITIONS OF ANY KIND, either express or implied.
 * See the License for the specific language governing permissions and
 * limitations under the License.
 */

package ai.starwhale.mlops.domain.job.converter;

import ai.starwhale.mlops.common.DockerImage;
import ai.starwhale.mlops.domain.job.bo.Job;
import ai.starwhale.mlops.domain.job.bo.JobRuntime;
import ai.starwhale.mlops.domain.job.mapper.JobSwdsVersionMapper;
import ai.starwhale.mlops.domain.job.po.JobEntity;
import ai.starwhale.mlops.domain.project.bo.Project;
import ai.starwhale.mlops.domain.runtime.mapper.RuntimeMapper;
import ai.starwhale.mlops.domain.runtime.mapper.RuntimeVersionMapper;
import ai.starwhale.mlops.domain.runtime.po.RuntimeEntity;
import ai.starwhale.mlops.domain.runtime.po.RuntimeVersionEntity;
import ai.starwhale.mlops.domain.swds.bo.SwDataSet;
import ai.starwhale.mlops.domain.swds.converter.SwdsBoConverter;
import ai.starwhale.mlops.domain.swmp.SwModelPackage;
import ai.starwhale.mlops.domain.swmp.SwmpVersionConvertor;
import ai.starwhale.mlops.domain.swmp.mapper.SwModelPackageMapper;
import ai.starwhale.mlops.domain.swmp.po.SwModelPackageEntity;
import ai.starwhale.mlops.domain.system.SystemSettingService;
import ai.starwhale.mlops.domain.system.mapper.ResourcePoolMapper;
import ai.starwhale.mlops.domain.system.po.ResourcePoolEntity;
import ai.starwhale.mlops.domain.system.resourcepool.ResourcePoolConverter;
import ai.starwhale.mlops.domain.system.resourcepool.bo.ResourcePool;
import java.util.List;
import java.util.stream.Collectors;
import org.springframework.stereotype.Component;

/**
 * convert JobEntity to Job
 */
@Component
public class JobBoConverter {

    final JobSwdsVersionMapper jobSwdsVersionMapper;

    final SwModelPackageMapper swModelPackageMapper;

    final RuntimeMapper runtimeMapper;

    final RuntimeVersionMapper runtimeVersionMapper;

    final ResourcePoolMapper resourcePoolMapper;

    final ResourcePoolConverter resourcePoolConverter;

    final SwdsBoConverter swdsBoConverter;

    final SystemSettingService systemSettingService;

    final SwmpVersionConvertor swmpVersionConvertor;

    public JobBoConverter(
            JobSwdsVersionMapper jobSwdsVersionMapper,
            SwModelPackageMapper swModelPackageMapper,
            RuntimeMapper runtimeMapper,
            RuntimeVersionMapper runtimeVersionMapper,
            SwdsBoConverter swdsBoConverter,
            ResourcePoolMapper resourcePoolMapper,
            ResourcePoolConverter resourcePoolConverter,
<<<<<<< HEAD
            SystemSettingService systemSettingService) {
=======
            SwmpVersionConvertor swmpVersionConvertor) {
>>>>>>> ae21f564
        this.jobSwdsVersionMapper = jobSwdsVersionMapper;
        this.swModelPackageMapper = swModelPackageMapper;
        this.runtimeMapper = runtimeMapper;
        this.runtimeVersionMapper = runtimeVersionMapper;
        this.swdsBoConverter = swdsBoConverter;
        this.resourcePoolMapper = resourcePoolMapper;
        this.resourcePoolConverter = resourcePoolConverter;
<<<<<<< HEAD
        this.systemSettingService = systemSettingService;
=======
        this.swmpVersionConvertor = swmpVersionConvertor;
>>>>>>> ae21f564
    }

    public Job fromEntity(JobEntity jobEntity) {
        List<SwDataSet> swDataSets = jobSwdsVersionMapper.listSwdsVersionsByJobId(jobEntity.getId())
                .stream().map(swdsBoConverter::fromEntity)
                .collect(Collectors.toList());
        SwModelPackageEntity modelPackageEntity = swModelPackageMapper.findSwModelPackageById(
                jobEntity.getSwmpVersion().getSwmpId());
        RuntimeVersionEntity runtimeVersionEntity = runtimeVersionMapper.findVersionById(
                jobEntity.getRuntimeVersionId());
        RuntimeEntity runtimeEntity = runtimeMapper.findRuntimeById(
                runtimeVersionEntity.getRuntimeId());
        ResourcePoolEntity resourcePoolEntity = resourcePoolMapper.findById(jobEntity.getResourcePoolId());
        ResourcePool resourcePool = resourcePoolConverter.toResourcePool(resourcePoolEntity);
        String image = runtimeVersionEntity.getImage();
        if (null != systemSettingService.getSystemSetting() && null != systemSettingService.getSystemSetting()
                .getDockerSetting() && null != systemSettingService.getSystemSetting().getDockerSetting()
                .getRegistry()) {
            image = new DockerImage(image).resolve(
                    systemSettingService.getSystemSetting().getDockerSetting().getRegistry());
        }
        return Job.builder()
                .id(jobEntity.getId())
                .project(Project.builder()
                        .id(jobEntity.getProjectId())
                        .name(jobEntity.getProject().getProjectName())
                        .build())
                .jobRuntime(JobRuntime.builder()
                        .name(runtimeEntity.getRuntimeName())
                        .version(runtimeVersionEntity.getVersionName())
                        .storagePath(runtimeVersionEntity.getStoragePath())
<<<<<<< HEAD
                        .deviceAmount(jobEntity.getDeviceAmount())
                        .deviceClass(Device.Clazz.from(jobEntity.getDeviceType()))
                        .image(image)
=======
                        .image(null == runtimeVersionEntity.getImage() ? defaultRuntimeImage
                                : runtimeVersionEntity.getImage())
>>>>>>> ae21f564
                        .build())
                .status(jobEntity.getJobStatus())
                .type(jobEntity.getType())
                .swmp(SwModelPackage
                        .builder()
                        .id(jobEntity.getSwmpVersionId())
                        .name(modelPackageEntity.getSwmpName())
                        .version(jobEntity.getSwmpVersion().getVersionName())
                        .path(jobEntity.getSwmpVersion().getStoragePath())
                        .stepSpecs(swmpVersionConvertor.convert(jobEntity.getSwmpVersion()).getStepSpecs())
                        .build()
                )
                .stepSpec(jobEntity.getStepSpec())
                .swDataSets(swDataSets)
                .outputDir(jobEntity.getResultOutputPath())
                .uuid(jobEntity.getJobUuid())
                .resourcePool(resourcePool)
                .build();
    }

}<|MERGE_RESOLUTION|>--- conflicted
+++ resolved
@@ -73,11 +73,8 @@
             SwdsBoConverter swdsBoConverter,
             ResourcePoolMapper resourcePoolMapper,
             ResourcePoolConverter resourcePoolConverter,
-<<<<<<< HEAD
+            SwmpVersionConvertor swmpVersionConvertor,
             SystemSettingService systemSettingService) {
-=======
-            SwmpVersionConvertor swmpVersionConvertor) {
->>>>>>> ae21f564
         this.jobSwdsVersionMapper = jobSwdsVersionMapper;
         this.swModelPackageMapper = swModelPackageMapper;
         this.runtimeMapper = runtimeMapper;
@@ -85,11 +82,8 @@
         this.swdsBoConverter = swdsBoConverter;
         this.resourcePoolMapper = resourcePoolMapper;
         this.resourcePoolConverter = resourcePoolConverter;
-<<<<<<< HEAD
         this.systemSettingService = systemSettingService;
-=======
         this.swmpVersionConvertor = swmpVersionConvertor;
->>>>>>> ae21f564
     }
 
     public Job fromEntity(JobEntity jobEntity) {
@@ -121,14 +115,9 @@
                         .name(runtimeEntity.getRuntimeName())
                         .version(runtimeVersionEntity.getVersionName())
                         .storagePath(runtimeVersionEntity.getStoragePath())
-<<<<<<< HEAD
                         .deviceAmount(jobEntity.getDeviceAmount())
                         .deviceClass(Device.Clazz.from(jobEntity.getDeviceType()))
                         .image(image)
-=======
-                        .image(null == runtimeVersionEntity.getImage() ? defaultRuntimeImage
-                                : runtimeVersionEntity.getImage())
->>>>>>> ae21f564
                         .build())
                 .status(jobEntity.getJobStatus())
                 .type(jobEntity.getType())
