/*
 * Copyright 2022 Starwhale, Inc. All Rights Reserved.
 *
 * Licensed under the Apache License, Version 2.0 (the "License");
 * you may not use this file except in compliance with the License.
 * You may obtain a copy of the License at
 *
 * http://www.apache.org/licenses/LICENSE-2.0
 *
 * Unless required by applicable law or agreed to in writing, software
 * distributed under the License is distributed on an "AS IS" BASIS,
 * WITHOUT WARRANTIES OR CONDITIONS OF ANY KIND, either express or implied.
 * See the License for the specific language governing permissions and
 * limitations under the License.
 */

package ai.starwhale.mlops.schedule.k8s;

import static org.mockito.ArgumentMatchers.any;
import static org.mockito.ArgumentMatchers.eq;
import static org.mockito.Mockito.mock;
import static org.mockito.Mockito.times;
import static org.mockito.Mockito.verify;
import static org.mockito.Mockito.when;

import ai.starwhale.mlops.api.protocol.report.resp.ResultPath;
import ai.starwhale.mlops.configuration.RunTimeProperties;
import ai.starwhale.mlops.configuration.RunTimeProperties.Pypi;
import ai.starwhale.mlops.configuration.security.JobTokenConfig;
import ai.starwhale.mlops.domain.dataset.bo.DataSet;
import ai.starwhale.mlops.domain.job.JobType;
import ai.starwhale.mlops.domain.job.bo.Job;
import ai.starwhale.mlops.domain.job.bo.JobRuntime;
import ai.starwhale.mlops.domain.job.step.bo.Step;
import ai.starwhale.mlops.domain.model.Model;
import ai.starwhale.mlops.domain.project.bo.Project;
import ai.starwhale.mlops.domain.runtime.RuntimeResource;
import ai.starwhale.mlops.domain.system.resourcepool.bo.ResourcePool;
import ai.starwhale.mlops.domain.task.bo.Task;
import ai.starwhale.mlops.domain.task.bo.TaskRequest;
import ai.starwhale.mlops.domain.task.status.TaskStatus;
import ai.starwhale.mlops.storage.StorageAccessService;
import ai.starwhale.mlops.storage.configuration.StorageProperties;
import ai.starwhale.mlops.storage.env.StorageEnv;
import ai.starwhale.mlops.storage.env.StorageEnv.StorageEnvType;
import ai.starwhale.mlops.storage.s3.S3Config;
import io.kubernetes.client.custom.Quantity;
import io.kubernetes.client.openapi.ApiException;
import io.kubernetes.client.openapi.models.V1EnvVar;
import io.kubernetes.client.openapi.models.V1Job;
import java.io.IOException;
import java.util.HashMap;
import java.util.List;
import java.util.Map;
import java.util.Set;
import java.util.stream.Collectors;
import java.util.stream.Stream;
import org.jetbrains.annotations.NotNull;
import org.junit.jupiter.api.Assertions;
import org.junit.jupiter.api.Test;
import org.mockito.ArgumentCaptor;

public class K8sTaskSchedulerTest {

    public static final String bucket = "bucket";
    public static final String accessKey = "accessKey";
    public static final String secretKey = "secretKey";
    public static final String region = "region";
    public static final String endpoint = "endpoint";

    @Test
    public void testScheduler() throws IOException, ApiException {
        K8sClient k8sClient = mock(K8sClient.class);
        K8sTaskScheduler scheduler = buildK8sSheduler(k8sClient);
        scheduler.schedule(Set.of(mockTask()));
        verify(k8sClient).deploy(any());
    }

    @NotNull
    private K8sTaskScheduler buildK8sSheduler(K8sClient k8sClient) throws IOException {
        StorageProperties storageProperties = new StorageProperties();
        storageProperties.setS3Config(
                S3Config.builder()
                        .bucket(bucket)
                        .accessKey(accessKey)
                        .secretKey(secretKey)
                        .region(region)
                        .endpoint(endpoint)
                        .build());
        JobTokenConfig jobTokenConfig = mock(JobTokenConfig.class);
        when(jobTokenConfig.getToken()).thenReturn("tt");
        RunTimeProperties runTimeProperties = new RunTimeProperties("", new Pypi("indexU", "extraU", "trustedH"));
        StorageAccessService storageAccessService = mock(StorageAccessService.class);
        when(storageAccessService.list("path_swmp")).thenReturn(Stream.of("path_swmp"));
        when(storageAccessService.list("path_rt")).thenReturn(Stream.of("path_rt"));
        when(storageAccessService.signedUrl(eq("path_swmp"), any())).thenReturn("s3://bucket/path_swmp");
        when(storageAccessService.signedUrl(eq("path_rt"), any())).thenReturn("s3://bucket/path_rt");
        K8sTaskScheduler scheduler = new K8sTaskScheduler(k8sClient,
                jobTokenConfig,
                runTimeProperties,
                new K8sJobTemplateMock(""),
                null,
                null,
<<<<<<< HEAD
                "http://instanceUri",
                storageAccessService);
=======
                "http://instanceUri", 50,
                "OnFailure", 10,
                new StorageEnvsPropertiesConverter(storageProperties));
>>>>>>> 6584d3f7
        return scheduler;
    }

    @Test
    public void testException() throws ApiException, IOException {
        K8sClient k8sClient = mock(K8sClient.class);
        when(k8sClient.deploy(any())).thenThrow(new ApiException());
        K8sTaskScheduler scheduler = buildK8sSheduler(k8sClient);
        Task task = mockTask();
        scheduler.schedule(Set.of(task));
        Assertions.assertEquals(TaskStatus.FAIL, task.getStatus());
    }

    @Test
    public void testRenderWithoutGpuResource() throws IOException, ApiException {
        var client = mock(K8sClient.class);

        var s3Config = new S3Config();
        s3Config.setBucket("");
        var storageProperties = new StorageProperties();
        storageProperties.setS3Config(s3Config);
        var runTimeProperties = new RunTimeProperties("", new Pypi("", "", ""));
        var k8sJobTemplate = new K8sJobTemplate("", "");
        var scheduler = new K8sTaskScheduler(
                client,
                mock(JobTokenConfig.class),
                runTimeProperties,
                k8sJobTemplate,
                null,
                null,
                "",
<<<<<<< HEAD
                mock(StorageAccessService.class));
=======
                50,
                "OnFailure",
                10,
                mock(StorageEnvsPropertiesConverter.class)
        );
>>>>>>> 6584d3f7
        var task = mockTask();
        scheduler.schedule(Set.of(task));
        var jobArgumentCaptor = ArgumentCaptor.forClass(V1Job.class);
        task.getTaskRequest()
                .setRuntimeResources(List.of(new RuntimeResource(ResourceOverwriteSpec.RESOURCE_GPU, 1f, 0f)));
        scheduler.schedule(Set.of(task));

        verify(client, times(2)).deploy(jobArgumentCaptor.capture());
        var jobs = jobArgumentCaptor.getAllValues();
        var expectedEnv = new V1EnvVar().name("NVIDIA_VISIBLE_DEVICES").value("");
        Assertions.assertTrue(jobs.get(0).getSpec().getTemplate().getSpec()
                .getContainers().get(0).getEnv().contains(expectedEnv));
        Assertions.assertFalse(jobs.get(1).getSpec().getTemplate().getSpec()
                .getContainers().get(0).getEnv().contains(expectedEnv));
    }

    private Task mockTask() {
        Job job = Job.builder()
                .id(1L)
                .model(Model.builder().path("path_swmp").build())
                .jobRuntime(JobRuntime.builder().image("imageRT").storagePath("path_rt").build())
                .type(JobType.EVALUATION)
                .uuid("juuid")
                .dataSets(
                        List.of(DataSet.builder().indexTable("it").path("swds_path").name("swdsN").version("swdsV")
                                .size(300L).fileStorageEnvs(Map.of("FS",
                                        new StorageEnv(StorageEnvType.S3).add("envS4", "envS4V"))).build()))
                .stepSpec("")
                .resourcePool(ResourcePool.builder().name("bj01").build())
                .project(Project.builder().name("project").build())
                .build();
        Step step = new Step();
        step.setId(1L);
        step.setName("cmp");
        step.setJob(job);
        Task task = Task.builder()
                .id(1L)
                .taskRequest(TaskRequest.builder().index(1).total(2).build())
                .step(step)
                .resultRootPath(new ResultPath("task"))
                .uuid("uuid")
                .status(TaskStatus.READY)
                .taskRequest(TaskRequest.builder()
                        .index(1)
                        .total(1)
                        .runtimeResources(List.of(new RuntimeResource("cpu", 1f, 1f))).build())
                .build();
        return task;
    }

    public static class K8sJobTemplateMock extends K8sJobTemplate {

        public K8sJobTemplateMock(String templatePath) throws IOException {
            super("", "/path");
        }

        @Override
        public V1Job renderJob(String jobName, String restartPolicy, int backoffLimit,
                Map<String, ContainerOverwriteSpec> containerSpecMap,
                Map<String, String> nodeSelectors) {
            ContainerOverwriteSpec worker = containerSpecMap.get("worker");
            Assertions.assertIterableEquals(worker.getCmds(), List.of("run"));
            Assertions.assertEquals("imageRT", worker.getImage());
            Assertions.assertIterableEquals(Map.of("cpu", new Quantity("1000m")).entrySet(),
                    worker.getResourceOverwriteSpec().getResourceSelector().getRequests().entrySet());
            Map<String, String> expectedEnvs = new HashMap<>() {
            };
            expectedEnvs.put("SW_PROJECT", "project");
            expectedEnvs.put("DATASET_CONSUMPTION_BATCH_SIZE", "50");
            expectedEnvs.put("SW_DATASET_URI", "http://instanceUri/project/project/dataset/swdsN/version/swdsV");
            expectedEnvs.put("SW_TASK_INDEX", "1");
            expectedEnvs.put("SW_TASK_NUM", "1");
            expectedEnvs.put("SW_PYPI_INDEX_URL", "indexU");
            expectedEnvs.put("SW_PYPI_EXTRA_INDEX_URL", "extraU");
            expectedEnvs.put("SW_PYPI_TRUSTED_HOST", "trustedH");
            expectedEnvs.put("SW_EVALUATION_VERSION", "juuid");
            expectedEnvs.put("SW_TOKEN", "tt");
            expectedEnvs.put("SW_INSTANCE_URI", "http://instanceUri");
            expectedEnvs.put("SW_TASK_STEP", "cmp");
            expectedEnvs.put("NVIDIA_VISIBLE_DEVICES", "");
            Map<String, String> actualEnv = worker.getEnvs().stream()
                    .filter(envVar -> envVar.getValue() != null)
                    .collect(Collectors.toMap(V1EnvVar::getName, V1EnvVar::getValue));
            assertMapEquals(expectedEnvs, actualEnv);

            ContainerOverwriteSpec dp = containerSpecMap.get("data-provider");

            Map<String, String> initEnv = Map.of("DOWNLOADS",
                    "s3://bucket/path_swmp s3://bucket/path_rt");
            Map<String, String> initActual = dp.getEnvs().stream().filter(env -> env.getValue() != null)
                    .collect(Collectors.toMap(V1EnvVar::getName, V1EnvVar::getValue));
            assertMapEquals(initEnv, initActual);
            ContainerOverwriteSpec ut = containerSpecMap.get("untar");
            initActual = ut.getEnvs().stream().filter(env -> env.getValue() != null)
                    .collect(Collectors.toMap(V1EnvVar::getName, V1EnvVar::getValue));
            assertMapEquals(initEnv, initActual);
            return null;
        }

        private void assertMapEquals(Map<String, String> expectedEnvs, Map<String, String> actualEnv) {
            Assertions.assertEquals(expectedEnvs.size(), actualEnv.size());
            expectedEnvs.forEach((k, v) -> {
                Assertions.assertEquals(v, actualEnv.get(k));
            });
        }
    }

}<|MERGE_RESOLUTION|>--- conflicted
+++ resolved
@@ -101,14 +101,10 @@
                 new K8sJobTemplateMock(""),
                 null,
                 null,
-<<<<<<< HEAD
-                "http://instanceUri",
-                storageAccessService);
-=======
                 "http://instanceUri", 50,
                 "OnFailure", 10,
-                new StorageEnvsPropertiesConverter(storageProperties));
->>>>>>> 6584d3f7
+                new StorageEnvsPropertiesConverter(storageProperties),
+                storageAccessService);
         return scheduler;
     }
 
@@ -140,15 +136,12 @@
                 null,
                 null,
                 "",
-<<<<<<< HEAD
-                mock(StorageAccessService.class));
-=======
                 50,
                 "OnFailure",
                 10,
-                mock(StorageEnvsPropertiesConverter.class)
+                mock(StorageEnvsPropertiesConverter.class),
+                mock(StorageAccessService.class)
         );
->>>>>>> 6584d3f7
         var task = mockTask();
         scheduler.schedule(Set.of(task));
         var jobArgumentCaptor = ArgumentCaptor.forClass(V1Job.class);
