--- conflicted
+++ resolved
@@ -184,20 +184,12 @@
         Long dsVersionId = 1L;
         uploadRequest.setUploadId(dsVersionId);
         uploadRequest.setSwds(dsName + ":" + dsVersionId);
-<<<<<<< HEAD
+        uploadRequest.setProject("project");
         datasetUploader.create(MANIFEST, "_manifest.yaml", uploadRequest);
-        //        datasetUploader.uploadHashedBlob(
+        //datasetUploader.uploadHashedBlob(
         //        dsVersionId,
         //        new MockMultipartFile("index.jsonl", "index.jsonl", "plain/text", index_file_content.getBytes()),
         //        "abc/index.jsonl");
-=======
-        uploadRequest.setProject("project");
-        datasetUploader.create(HotDatasetHolderTest.MANIFEST, "_manifest.yaml", uploadRequest);
-        datasetUploader.uploadHashedBlob(
-                dsVersionId,
-                new MockMultipartFile("index.jsonl", "index.jsonl", "plain/text", index_file_content.getBytes()),
-                "abc/index.jsonl");
->>>>>>> e677c600
 
         when(datasetDao.selectVersionOrderForUpdate(any(), any())).thenReturn(1L);
         when(datasetDao.selectMaxVersionOrderOfBundleForUpdate(any())).thenReturn(2L);
