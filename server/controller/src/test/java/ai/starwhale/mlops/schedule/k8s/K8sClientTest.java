--- conflicted
+++ resolved
@@ -105,39 +105,6 @@
                 eq(null))).thenReturn(
                 new V1PodList().addItemsItem(new V1Pod().metadata(new V1ObjectMeta().name("pdn"))));
 
-<<<<<<< HEAD
-        Call callA = mock(Call.class);
-        ResponseBody respb = mock(ResponseBody.class);
-        when(respb.byteStream()).thenReturn(new ByteArrayInputStream("logs_logs".getBytes(StandardCharsets.UTF_8)));
-        Response resp = new Response(new Request(new HttpUrl("", "", "", "", 89, List.of(), null, null, ""), "post",
-                new Headers.Builder().build(), null,
-                Map.of()), Protocol.HTTP_1_0, "null", 200, null, new Headers.Builder().build(), respb, null, null, null,
-                1L, 1L, null);
-
-        when(callA.execute()).thenReturn(resp);
-        when(coreV1Api.readNamespacedPodLogCall(
-                eq("pdn"),
-                eq(nameSpace),
-                eq("a"),
-                eq(true),
-                eq(null),
-                eq(null),
-                eq("false"),
-                eq(false),
-                eq(null),
-                eq(null),
-                eq(null),
-                eq(null))).thenReturn(callA);
-
-        Call callB = mock(Call.class);
-        ResponseBody respbB = mock(ResponseBody.class);
-        when(respbB.byteStream()).thenReturn(new ByteArrayInputStream("logs_logs".getBytes(StandardCharsets.UTF_8)));
-        Response respB = new Response(new Request(new HttpUrl("", "", "", "", 89, List.of(), null, null, ""), "post",
-                new Headers.Builder().build(), null,
-                Map.of()), Protocol.HTTP_1_0, "null", 200, null, new Headers.Builder().build(), respbB, null, null,
-                null,
-                1L, 1L, null);
-=======
         Call callB = mock(Call.class);
         ResponseBody respbB = mock(ResponseBody.class);
         when(respbB.byteStream()).thenReturn(
@@ -145,7 +112,6 @@
         Response respB = mock(Response.class);
         when(respB.body()).thenReturn(respbB);
         when(respB.isSuccessful()).thenReturn(true);
->>>>>>> 08c8674a
 
         when(callB.execute()).thenReturn(respB);
         when(coreV1Api.readNamespacedPodLogCall(
