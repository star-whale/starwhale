/*
 * Copyright 2022 Starwhale, Inc. All Rights Reserved.
 *
 * Licensed under the Apache License, Version 2.0 (the "License");
 * you may not use this file except in compliance with the License.
 * You may obtain a copy of the License at
 *
 * http://www.apache.org/licenses/LICENSE-2.0
 *
 * Unless required by applicable law or agreed to in writing, software
 * distributed under the License is distributed on an "AS IS" BASIS,
 * WITHOUT WARRANTIES OR CONDITIONS OF ANY KIND, either express or implied.
 * See the License for the specific language governing permissions and
 * limitations under the License.
 */

package ai.starwhale.mlops.domain.job;

import static org.mockito.Mockito.mock;
import static org.mockito.Mockito.when;

import ai.starwhale.mlops.domain.job.bo.Job;
import ai.starwhale.mlops.domain.job.bo.JobRuntime;
import ai.starwhale.mlops.domain.job.converter.JobBoConverter;
import ai.starwhale.mlops.domain.job.mapper.JobSWDSVersionMapper;
import ai.starwhale.mlops.domain.job.po.JobEntity;
import ai.starwhale.mlops.domain.job.status.JobStatus;
import ai.starwhale.mlops.domain.node.Device.Clazz;
import ai.starwhale.mlops.domain.runtime.mapper.RuntimeMapper;
import ai.starwhale.mlops.domain.runtime.mapper.RuntimeVersionMapper;
import ai.starwhale.mlops.domain.runtime.po.RuntimeEntity;
import ai.starwhale.mlops.domain.runtime.po.RuntimeVersionEntity;
import ai.starwhale.mlops.domain.swds.bo.SWDataSet;
import ai.starwhale.mlops.domain.swds.converter.SWDSBOConverter;
import ai.starwhale.mlops.domain.swds.po.SWDatasetVersionEntity;
import ai.starwhale.mlops.domain.swmp.SWModelPackage;
import ai.starwhale.mlops.domain.swmp.mapper.SWModelPackageMapper;
import ai.starwhale.mlops.domain.swmp.po.SWModelPackageEntity;
import ai.starwhale.mlops.domain.swmp.po.SWModelPackageVersionEntity;
import java.util.List;
import java.util.UUID;

import ai.starwhale.mlops.domain.system.mapper.ResourcePoolMapper;
import ai.starwhale.mlops.domain.system.po.ResourcePoolEntity;
import ai.starwhale.mlops.domain.system.resourcepool.ResourcePoolConverter;
import ai.starwhale.mlops.domain.system.resourcepool.bo.ResourcePool;
import org.junit.jupiter.api.Assertions;
import org.junit.jupiter.api.Test;

/**
 * a test for {@link JobBoConverter}
 */
public class JobBoConverterTest {

    final SWDSBOConverter swdsboConverter = mock(SWDSBOConverter.class);

    @Test
    public void testJobBoConverter(){

        JobEntity jobEntity = JobEntity.builder()
            .id(1L)
            .deviceAmount(1)
            .deviceType(Clazz.CPU.getValue())
            .jobStatus(JobStatus.RUNNING)
            .type(JobType.EVALUATION)
            .swmpVersionId(1L)
            .swmpVersion(SWModelPackageVersionEntity.builder().id(1L).swmpId(1L).versionName("swmpvname").storagePath("swmp_path").build())
            .resultOutputPath("job_result")
            .jobUuid(UUID.randomUUID().toString())
            .runtimeVersionId(1L)
            .resourcePoolId(7L)
            .build();
        JobSWDSVersionMapper jobSWDSVersionMapper = mock(JobSWDSVersionMapper.class);
        when(jobSWDSVersionMapper.listSWDSVersionsByJobId(jobEntity.getId())).thenReturn(List.of(
            SWDatasetVersionEntity.builder().id(1L).storagePath("path_swds").versionMeta("version_swds").versionName("name_swds").build()
            ,SWDatasetVersionEntity.builder().id(2L).storagePath("path_swds1").versionMeta("version_swds1").versionName("name_swds1").build()
        ));


        SWModelPackageMapper swModelPackageMapper = mock(SWModelPackageMapper.class);
        SWModelPackageEntity swModelPackageEntity = SWModelPackageEntity.builder().swmpName("name_swmp")
            .build();
        when(swModelPackageMapper.findSWModelPackageById(
            jobEntity.getSwmpVersion().getSwmpId())).thenReturn(swModelPackageEntity);

        RuntimeVersionMapper runtimeVersionMapper = mock(RuntimeVersionMapper.class);
        RuntimeVersionEntity runtimeVersionEntity = RuntimeVersionEntity.builder().versionName("name_swrt_version").runtimeId(1L).storagePath("swrt_path").build();
        when(runtimeVersionMapper.findVersionById(
            jobEntity.getRuntimeVersionId())).thenReturn(runtimeVersionEntity);

        RuntimeMapper runtimeMapper = mock(RuntimeMapper.class);
        RuntimeEntity runtimeEntity = RuntimeEntity.builder().runtimeName("name_swrt").build();
        when(runtimeMapper.findRuntimeById(
            runtimeVersionEntity.getRuntimeId())).thenReturn(runtimeEntity);

        ResourcePoolMapper resourcePoolMapper = mock(ResourcePoolMapper.class);
        ResourcePoolEntity resourcePoolEntity = ResourcePoolEntity.builder().id(7L).label("foo").build();
        when(resourcePoolMapper.findById(7L)).thenReturn(resourcePoolEntity);
        ResourcePoolConverter resourcePoolConverter = mock(ResourcePoolConverter.class);
        ResourcePool resourcePool = ResourcePool.builder().label(resourcePoolEntity.getLabel()).build();
        when(resourcePoolConverter.toResourcePool(resourcePoolEntity)).thenReturn(resourcePool);


        JobBoConverter jobBoConverter = new JobBoConverter(jobSWDSVersionMapper,swModelPackageMapper,runtimeMapper,runtimeVersionMapper,
<<<<<<< HEAD
            swdsboConverter,"ghcr.io/star-whale/starwhale:latest");
=======
            swdsboConverter, resourcePoolMapper, resourcePoolConverter);
>>>>>>> 16e62d0f

        Job job = jobBoConverter.fromEntity(jobEntity);
        Assertions.assertEquals(jobEntity.getJobStatus(),job.getStatus());
        Assertions.assertEquals(jobEntity.getId(),job.getId());
        Assertions.assertEquals(jobEntity.getType(),job.getType());
        Assertions.assertEquals(jobEntity.getResultOutputPath(),job.getResultDir());
        Assertions.assertEquals(jobEntity.getJobUuid(),job.getUuid());
        JobRuntime swrt = job.getJobRuntime();
        Assertions.assertNotNull(swrt);
        Assertions.assertEquals(runtimeVersionEntity.getVersionName(),swrt.getVersion());
        Assertions.assertEquals(runtimeEntity.getRuntimeName(),swrt.getName());
        Assertions.assertEquals(runtimeVersionEntity.getStoragePath(),swrt.getStoragePath());
        Assertions.assertEquals(jobEntity.getDeviceAmount(),swrt.getDeviceAmount());
        Assertions.assertEquals(jobEntity.getDeviceType(),swrt.getDeviceClass().getValue());

        SWModelPackage swmp = job.getSwmp();
        Assertions.assertNotNull(swmp);
        Assertions.assertEquals(jobEntity.getSwmpVersion().getVersionName(),swmp.getVersion());
        Assertions.assertEquals(jobEntity.getSwmpVersion().getId(),swmp.getId());
        Assertions.assertEquals(swModelPackageEntity.getSwmpName(),swmp.getName());
        Assertions.assertEquals(jobEntity.getSwmpVersion().getStoragePath(),swmp.getPath());

        List<SWDataSet> swDataSets = job.getSwDataSets();
        Assertions.assertNotNull(swDataSets);
        Assertions.assertEquals(2, swDataSets.size());

        Assertions.assertEquals(jobEntity.getResourcePoolId(), resourcePoolEntity.getId());
        Assertions.assertEquals(job.getResourcePool(), resourcePool);
    }

}<|MERGE_RESOLUTION|>--- conflicted
+++ resolved
@@ -102,11 +102,7 @@
 
 
         JobBoConverter jobBoConverter = new JobBoConverter(jobSWDSVersionMapper,swModelPackageMapper,runtimeMapper,runtimeVersionMapper,
-<<<<<<< HEAD
-            swdsboConverter,"ghcr.io/star-whale/starwhale:latest");
-=======
-            swdsboConverter, resourcePoolMapper, resourcePoolConverter);
->>>>>>> 16e62d0f
+            swdsboConverter,"ghcr.io/star-whale/starwhale:latest", resourcePoolMapper, resourcePoolConverter);
 
         Job job = jobBoConverter.fromEntity(jobEntity);
         Assertions.assertEquals(jobEntity.getJobStatus(),job.getStatus());
