--- conflicted
+++ resolved
@@ -132,12 +132,8 @@
 
         var request = new JobRequest();
         request.setStepSpecOverWrites("aaa");
-<<<<<<< HEAD
-        request.setEvalDatasetVersionIds(List.of("1"));
+        request.setValidationDatasetVersionIds(List.of("1"));
         request.setModelVersionId("1");
-=======
-        request.setValidationDatasetVersionIds(List.of("1"));
->>>>>>> f9282b19
         when(datasetDao.getDatasetVersion(anyString())).thenReturn(DatasetVersion.builder().projectId(22L).datasetName(
                 "dsn").versionName("dsv").build());
         when(jobSpecParser.parseAndFlattenStepFromYaml(any())).thenReturn(List.of(StepSpec.builder().build()));
