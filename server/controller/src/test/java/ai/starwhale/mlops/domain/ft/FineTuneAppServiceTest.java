--- conflicted
+++ resolved
@@ -24,12 +24,9 @@
 import static org.mockito.Mockito.verify;
 import static org.mockito.Mockito.when;
 
-<<<<<<< HEAD
 import ai.starwhale.mlops.api.protocol.ft.FineTuneCreateRequest;
 import ai.starwhale.mlops.api.protocol.job.JobVo;
-=======
 import ai.starwhale.mlops.api.protocol.job.JobRequest;
->>>>>>> 855b5402
 import ai.starwhale.mlops.common.IdConverter;
 import ai.starwhale.mlops.configuration.FeaturesProperties;
 import ai.starwhale.mlops.domain.dataset.DatasetDao;
@@ -113,12 +110,8 @@
                 datasetDao,
                 fineTuneSpaceMapper,
                 userJobConverter,
-<<<<<<< HEAD
+                mock(EventService.class),
                 jobConverter,
-=======
-                mock(EventService.class),
-                mock(JobConverter.class),
->>>>>>> 855b5402
                 mock(ModelService.class),
                 mock(DatasetService.class)
         );
