--- conflicted
+++ resolved
@@ -45,12 +45,9 @@
 import ai.starwhale.mlops.domain.model.po.ModelVersionEntity;
 import ai.starwhale.mlops.domain.project.bo.Project;
 import ai.starwhale.mlops.domain.user.bo.User;
-<<<<<<< HEAD
 import ai.starwhale.mlops.exception.SwNotFoundException;
 import ai.starwhale.mlops.exception.SwValidationException;
-=======
 import ai.starwhale.mlops.exception.api.StarwhaleApiException;
->>>>>>> 9298acd2
 import com.fasterxml.jackson.core.JsonProcessingException;
 import java.util.List;
 import org.junit.jupiter.api.Assertions;
@@ -86,14 +83,11 @@
         jobSpecParser = mock(JobSpecParser.class);
         modelDao = mock(ModelDao.class);
         datasetDao = mock(DatasetDao.class);
-<<<<<<< HEAD
         UserJobConverter jobConverter = mock(UserJobConverter.class);
         when(jobConverter.convert(any(), any())).thenReturn(UserJobCreateRequest.builder().build());
         fineTuneSpaceMapper = mock(FineTuneSpaceMapper.class);
-=======
         featuresProperties = mock(FeaturesProperties.class);
         when(featuresProperties.isFineTuneEnabled()).thenReturn(true);
->>>>>>> 9298acd2
         fineTuneAppService = new FineTuneAppService(
                 featuresProperties,
                 jobCreator,
