/*
 * Copyright 2022 Starwhale, Inc. All Rights Reserved.
 *
 * Licensed under the Apache License, Version 2.0 (the "License");
 * you may not use this file except in compliance with the License.
 * You may obtain a copy of the License at
 *
 * http://www.apache.org/licenses/LICENSE-2.0
 *
 * Unless required by applicable law or agreed to in writing, software
 * distributed under the License is distributed on an "AS IS" BASIS,
 * WITHOUT WARRANTIES OR CONDITIONS OF ANY KIND, either express or implied.
 * See the License for the specific language governing permissions and
 * limitations under the License.
 */

package ai.starwhale.mlops.domain.ft;

import static org.mockito.ArgumentMatchers.any;
import static org.mockito.ArgumentMatchers.anyList;
import static org.mockito.ArgumentMatchers.anyLong;
import static org.mockito.ArgumentMatchers.anyString;
import static org.mockito.Mockito.doAnswer;
import static org.mockito.Mockito.mock;
import static org.mockito.Mockito.verify;
import static org.mockito.Mockito.when;

import ai.starwhale.mlops.api.protocol.job.JobRequest;
<<<<<<< HEAD
import ai.starwhale.mlops.api.protocol.model.ModelVo;
=======
import ai.starwhale.mlops.api.protocol.job.JobVo;
>>>>>>> f2905f9b
import ai.starwhale.mlops.common.IdConverter;
import ai.starwhale.mlops.configuration.FeaturesProperties;
import ai.starwhale.mlops.domain.dataset.DatasetDao;
import ai.starwhale.mlops.domain.dataset.DatasetService;
import ai.starwhale.mlops.domain.dataset.bo.DatasetVersion;
import ai.starwhale.mlops.domain.event.EventService;
import ai.starwhale.mlops.domain.ft.mapper.FineTuneMapper;
import ai.starwhale.mlops.domain.ft.mapper.FineTuneSpaceMapper;
import ai.starwhale.mlops.domain.ft.po.FineTuneEntity;
import ai.starwhale.mlops.domain.ft.po.FineTuneSpaceEntity;
import ai.starwhale.mlops.domain.ft.vo.FineTuneVo;
import ai.starwhale.mlops.domain.job.JobCreator;
import ai.starwhale.mlops.domain.job.bo.Job;
import ai.starwhale.mlops.domain.job.bo.UserJobCreateRequest;
import ai.starwhale.mlops.domain.job.converter.JobConverter;
import ai.starwhale.mlops.domain.job.converter.UserJobConverter;
import ai.starwhale.mlops.domain.job.mapper.JobMapper;
import ai.starwhale.mlops.domain.job.po.JobEntity;
import ai.starwhale.mlops.domain.job.spec.JobSpecParser;
import ai.starwhale.mlops.domain.job.spec.StepSpec;
import ai.starwhale.mlops.domain.model.ModelDao;
import ai.starwhale.mlops.domain.model.ModelService;
import ai.starwhale.mlops.domain.model.po.ModelEntity;
import ai.starwhale.mlops.domain.model.po.ModelVersionEntity;
import ai.starwhale.mlops.domain.user.bo.User;
import ai.starwhale.mlops.exception.SwNotFoundException;
import ai.starwhale.mlops.exception.SwValidationException;
import ai.starwhale.mlops.exception.api.StarwhaleApiException;
import com.fasterxml.jackson.core.JsonProcessingException;
import java.util.List;
import org.junit.jupiter.api.Assertions;
import org.junit.jupiter.api.BeforeEach;
import org.junit.jupiter.api.Test;
import org.mockito.invocation.InvocationOnMock;
import org.mockito.stubbing.Answer;

class FineTuneAppServiceTest {

    JobCreator jobCreator;

    FineTuneMapper fineTuneMapper;
    FineTuneSpaceMapper fineTuneSpaceMapper;

    JobMapper jobMapper;

    JobSpecParser jobSpecParser;

    ModelDao modelDao;

    DatasetDao datasetDao;

    FineTuneAppService fineTuneAppService;

    FeaturesProperties featuresProperties;

<<<<<<< HEAD
    ModelService modelService;
=======
    User creator = User.builder().build();
    JobConverter jobConverter;
>>>>>>> f2905f9b

    @BeforeEach
    public void setup() {
        jobCreator = mock(JobCreator.class);
        fineTuneMapper = mock(FineTuneMapper.class);
        jobMapper = mock(JobMapper.class);
        jobSpecParser = mock(JobSpecParser.class);
        modelDao = mock(ModelDao.class);
        datasetDao = mock(DatasetDao.class);
        UserJobConverter userJobConverter = mock(UserJobConverter.class);
        when(userJobConverter.convert(any(), any())).thenReturn(UserJobCreateRequest.builder().build());
        fineTuneSpaceMapper = mock(FineTuneSpaceMapper.class);
        featuresProperties = mock(FeaturesProperties.class);
        when(featuresProperties.isFineTuneEnabled()).thenReturn(true);
<<<<<<< HEAD
        modelService = mock(ModelService.class);
=======
        jobConverter = mock(JobConverter.class);
>>>>>>> f2905f9b
        fineTuneAppService = new FineTuneAppService(
                featuresProperties,
                jobCreator,
                fineTuneMapper,
                jobMapper,
                jobSpecParser,
                new IdConverter(),
                modelDao,
                "instanceuri",
                datasetDao,
                fineTuneSpaceMapper,
                userJobConverter,
                mock(EventService.class),
<<<<<<< HEAD
                mock(JobConverter.class),
                modelService,
=======
                jobConverter,
                mock(ModelService.class),
>>>>>>> f2905f9b
                mock(DatasetService.class)
        );
    }

    @Test
    void createFt() throws JsonProcessingException {
        doAnswer(new Answer() {
            public Object answer(InvocationOnMock invocation) {
                Object[] args = invocation.getArguments();
                ((FineTuneEntity) args[0]).setId(123L);
                return null; // void method, so return null
            }
        }).when(fineTuneMapper).add(any());
        when(jobCreator.createJob(any())).thenReturn(Job.builder().id(22L).build());

        var request = new JobRequest();
        request.setStepSpecOverWrites("aaa");
        request.setEvalDatasetVersionIds(List.of("1"));
        request.setModelVersionId("1");
        when(datasetDao.getDatasetVersion(anyString())).thenReturn(DatasetVersion.builder().projectId(22L).datasetName(
                "dsn").versionName("dsv").build());
        when(jobSpecParser.parseAndFlattenStepFromYaml(any())).thenReturn(List.of(StepSpec.builder().build()));
        when(modelService.findModelByVersionId(anyList())).thenReturn(List.of(ModelVo.empty()));
        fineTuneAppService.createFineTune("1", 1L, request);

        verify(fineTuneMapper).updateJobId(123L, 22L);

    }

    @Test
    void listFt() {
        when(fineTuneMapper.list(anyLong())).thenReturn(List.of(FineTuneEntity.builder().jobId(1L).build()));
        when(jobMapper.findJobById(1L)).thenReturn(JobEntity.builder().build());
        Assertions.assertEquals(1, fineTuneAppService.list(1L, 1, 1).getSize());
    }

    @Test
    void ftInfo() {
        when(fineTuneMapper.findById(anyLong())).thenReturn(FineTuneEntity.builder().jobId(1L).build());
        when(jobMapper.findJobById(1L)).thenReturn(JobEntity.builder().build());
        JobVo jobVo = JobVo.builder().build();
        when(jobConverter.convert(any())).thenReturn(jobVo);
        FineTuneVo fineTuneVo = fineTuneAppService.ftInfo(1L);
        Assertions.assertEquals(jobVo, fineTuneVo.getJob());
    }

    @Test
    void evalFt() {
    }

    @Test
    void releaseFt() {
        when(fineTuneMapper.findById(5L)).thenReturn(
                FineTuneEntity.builder()
                        .targetModelVersionId(6L)
                        .spaceId(1L)
                        .build()
        );
        when(modelDao.findByNameForUpdate(any(), anyLong())).thenReturn(ModelEntity.builder().id(124L).build());
        when(modelDao.getModelVersion("6")).thenReturn(ModelVersionEntity
                                                               .builder()
                                                               .modelId(10L)
                                                               .modelName("aac")
                                                               .draft(true)
                                                               .build());
        when(fineTuneSpaceMapper.findById(anyLong())).thenReturn(FineTuneSpaceEntity.builder().projectId(1L).build());
        Assertions.assertThrows(SwValidationException.class, () -> {
            fineTuneAppService.releaseFt(5L, null, "aabc", creator);
        });
    }

    @Test
    void releaseAndCreateNew() {
        when(fineTuneMapper.findById(5L)).thenReturn(
                FineTuneEntity.builder()
                        .targetModelVersionId(6L)
                        .spaceId(1L)
                        .build()
        );
        when(fineTuneSpaceMapper.findById(anyLong())).thenReturn(FineTuneSpaceEntity.builder().projectId(1L).build());
        when(modelDao.getModelVersion("6")).thenReturn(ModelVersionEntity
                                                               .builder()
                                                               .modelId(10L)
                                                               .modelName("aac")
                                                               .draft(true)
                                                               .build());
        doAnswer(new Answer() {
            public Object answer(InvocationOnMock invocation) {
                Object[] args = invocation.getArguments();
                ((ModelEntity) args[0]).setId(123L);
                return null; // void method, so return null
            }
        }).when(modelDao).add(any());
        fineTuneAppService.releaseFt(5L, null, "aab", creator);
        verify(modelDao).releaseModelVersion(6L, 123L);
    }

    @Test
    void releaseSuccessWithBaseModel() {
        when(fineTuneMapper.findById(5L)).thenReturn(
                FineTuneEntity.builder()
                        .targetModelVersionId(6L)
                        .spaceId(1L)
                        .build()
        );
        when(modelDao.getModelVersion("6")).thenReturn(ModelVersionEntity
                                                               .builder()
                                                               .modelId(10L)
                                                               .modelName("aac")
                                                               .draft(true)
                                                               .build());
        fineTuneAppService.releaseFt(5L, 10L, null, creator);
        verify(modelDao).releaseModelVersion(6L, 10L);
    }

    @Test
    void testTargetVersionReleased() {
        when(fineTuneMapper.findById(3L)).thenReturn(
                FineTuneEntity.builder()
                        .targetModelVersionId(4L)
                        .build()
        );
        when(modelDao.getModelVersion("4")).thenReturn(ModelVersionEntity
                                                               .builder()
                                                               .draft(false)
                                                               .build());
        Assertions.assertThrows(SwValidationException.class, () -> {
            fineTuneAppService.releaseFt(3L, 1L, "", null);
        });
    }

    @Test
    void testTargetVersionNull() {
        when(fineTuneMapper.findById(2L)).thenReturn(
                FineTuneEntity.builder()
                        .targetModelVersionId(null)
                        .build()
        );
        Assertions.assertThrows(SwNotFoundException.class, () -> {
            fineTuneAppService.releaseFt(2L, 1L, "", null);
        });
    }

    @Test
    void testReleaseFtNotFound() {
        when(fineTuneMapper.findById(1L)).thenReturn(null);
        Assertions.assertThrows(SwNotFoundException.class, () -> {
            fineTuneAppService.releaseFt(1L, 1L, "", null);
        });
    }

    @Test
    void testFeatureDisabled() {
        when(featuresProperties.isFineTuneEnabled()).thenReturn(false);
        Assertions.assertThrows(StarwhaleApiException.class,
                () -> fineTuneAppService.createFineTune(
                        "1",
                        1L,
                        new JobRequest()
                )
        );

        Assertions.assertThrows(StarwhaleApiException.class, () -> fineTuneAppService.list(1L, 1, 1));
    }
}<|MERGE_RESOLUTION|>--- conflicted
+++ resolved
@@ -26,11 +26,8 @@
 import static org.mockito.Mockito.when;
 
 import ai.starwhale.mlops.api.protocol.job.JobRequest;
-<<<<<<< HEAD
 import ai.starwhale.mlops.api.protocol.model.ModelVo;
-=======
 import ai.starwhale.mlops.api.protocol.job.JobVo;
->>>>>>> f2905f9b
 import ai.starwhale.mlops.common.IdConverter;
 import ai.starwhale.mlops.configuration.FeaturesProperties;
 import ai.starwhale.mlops.domain.dataset.DatasetDao;
@@ -86,12 +83,9 @@
 
     FeaturesProperties featuresProperties;
 
-<<<<<<< HEAD
     ModelService modelService;
-=======
     User creator = User.builder().build();
     JobConverter jobConverter;
->>>>>>> f2905f9b
 
     @BeforeEach
     public void setup() {
@@ -106,11 +100,8 @@
         fineTuneSpaceMapper = mock(FineTuneSpaceMapper.class);
         featuresProperties = mock(FeaturesProperties.class);
         when(featuresProperties.isFineTuneEnabled()).thenReturn(true);
-<<<<<<< HEAD
         modelService = mock(ModelService.class);
-=======
         jobConverter = mock(JobConverter.class);
->>>>>>> f2905f9b
         fineTuneAppService = new FineTuneAppService(
                 featuresProperties,
                 jobCreator,
@@ -124,13 +115,8 @@
                 fineTuneSpaceMapper,
                 userJobConverter,
                 mock(EventService.class),
-<<<<<<< HEAD
-                mock(JobConverter.class),
+                jobConverter,
                 modelService,
-=======
-                jobConverter,
-                mock(ModelService.class),
->>>>>>> f2905f9b
                 mock(DatasetService.class)
         );
     }
