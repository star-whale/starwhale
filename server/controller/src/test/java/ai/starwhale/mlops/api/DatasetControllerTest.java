--- conflicted
+++ resolved
@@ -259,31 +259,17 @@
                 });
         given(datasetService.query(anyString(), anyString(), anyString()))
                 .willReturn(DatasetVersionEntity.builder().id(1L).build());
-<<<<<<< HEAD
-        given(datasetService.dataOf(same(1L), anyString(), anyString(), anyString()))
+        given(datasetService.dataOf(same(1L), any(), any(), any()))
                 .willReturn(new byte[]{100});
 
-        controller.pullLinkContent("p1", "d1", "v1", "", "", "", response);
+        controller.pullLinkContent("p1", "d1", "v1", "", 1L, 1L, response);
         assertThat(str.toString(), is("100"));
 
         assertThrows(StarwhaleApiException.class,
-                () -> controller.pullLinkContent("p1", "d1", "", "", "", "", response));
-
-        assertThrows(StarwhaleApiException.class,
-                () -> controller.pullLinkContent("p1", "", "v1", "", "", "", response));
-=======
-        given(datasetService.dataOf(same(1L), anyString(), anyString(), any(), any()))
-                .willReturn(new byte[]{100});
-
-        controller.pullLinkContent("p1", "d1", "v1", "", "", 1L, 1L, response);
-        assertThat(str.toString(), is("100"));
-
-        assertThrows(StarwhaleApiException.class,
-                () -> controller.pullLinkContent("p1", "d1", "", "", "", 1L, 1L, response));
-
-        assertThrows(StarwhaleApiException.class,
-                () -> controller.pullLinkContent("p1", "", "v1", "", "", 1L, 1L, response));
->>>>>>> 5e4e011d
+                () -> controller.pullLinkContent("p1", "d1", "", "", 1L, 1L, response));
+
+        assertThrows(StarwhaleApiException.class,
+                () -> controller.pullLinkContent("p1", "", "v1", "", 1L, 1L, response));
     }
 
     @Test
