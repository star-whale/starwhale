#!/usr/bin/env bash

set -x

if [[ -n ${DEBUG} ]]; then
    set -e
fi

in_github_action() {
  [ -n "$GITHUB_ACTION" ]
}

file_exists() {
  [ -f "$1" ]
}

if in_github_action; then
    export SW_PYPI_EXTRA_INDEX_URL="${SW_PYPI_EXTRA_INDEX_URL:=https://pypi.org/simple}"
else
    export SW_PYPI_EXTRA_INDEX_URL="${SW_PYPI_EXTRA_INDEX_URL:=https://pypi.doubanio.com/simple}"
    export PARENT_CLEAN="${PARENT_CLEAN:=true}"
fi

declare_env() {
  export PYPI_RELEASE_VERSION="${PYPI_RELEASE_VERSION:=100.0.0}"
  export RELEASE_VERSION="${RELEASE_VERSION:=0.0.0-dev}"
  export NEXUS_HOSTNAME="${NEXUS_HOSTNAME:=host.minikube.internal}"
  export NEXUS_IMAGE="${NEXUS_IMAGE:=sonatype/nexus3:3.40.1}"
  export NEXUS_USER_NAME="${NEXUS_USER_NAME:=admin}"
  export NEXUS_USER_PWD="${NEXUS_USER_PWD:=admin123}"
  export PORT_NEXUS="${PORT_NEXUS:=8081}"
  export PORT_CONTROLLER="${PORT_CONTROLLER:=8082}"
  export CONTROLLER_URL="${CONTROLLER_URL:=http://127.0.0.1:8082}"
  export PORT_NEXUS_DOCKER="${PORT_NEXUS_DOCKER:=8083}"
  export IP_MINIKUBE_BRIDGE="${IP_MINIKUBE_BRIDGE:=192.168.49.1}"
  export SW_IMAGE_REPO="${SW_IMAGE_REPO:=$NEXUS_HOSTNAME:$PORT_NEXUS_DOCKER}"
  export IP_MINIKUBE_BRIDGE_RANGE="${IP_MINIKUBE_BRIDGE_RANGE:=192.0.0.0/8}"
  export REPO_NAME_DOCKER="${REPO_NAME_DOCKER:=docker-hosted}"
  export REPO_NAME_PYPI="${REPO_NAME_PYPI:=pypi-hosted}"
  export PYTHON_VERSION="${PYTHON_VERSION:=3.9}"
  export SWNAME="${SWNAME:=e2e}"
  export SWNS="${SWNS:=e2e}"
}

start_minikube() {
    minikube start -p e2e --memory=6G --insecure-registry "$IP_MINIKUBE_BRIDGE_RANGE"
    minikube addons enable ingress -p e2e
    minikube addons enable ingress-dns -p e2e
    kubectl describe node
}

start_nexus() {
  docker run -d --publish=$PORT_NEXUS:$PORT_NEXUS --publish=$PORT_NEXUS_DOCKER:$PORT_NEXUS_DOCKER --name nexus  -e NEXUS_SECURITY_RANDOMPASSWORD=false $NEXUS_IMAGE
  sudo cp /etc/hosts /etc/hosts.bak_e2e
  sudo echo "127.0.0.1 $NEXUS_HOSTNAME" | sudo tee -a /etc/hosts
}

build_swcli() {
  if in_github_action; then
      python3 -m pip install --upgrade pip
  else
      python3 -m venv venve2e && . venve2e/bin/activate && python3 -m pip install --upgrade pip
  fi

  pushd ../../client
  python3 -m pip install -r requirements-install.txt
  make build-wheel
  popd
}

build_console() {
  pushd ../../console
  mkdir build
  echo 'hi' > build/index.html
  popd
}

build_server_image() {
  pushd ../../server
  make build-package
  popd
  pushd ../../docker
  docker build -t server -f Dockerfile.server .
  docker tag server $NEXUS_HOSTNAME:$PORT_NEXUS_DOCKER/star-whale/server:$PYPI_RELEASE_VERSION
  popd
}

overwrite_pypirc() {
  if file_exists "$HOME/.pypirc" ; then
    cp $HOME/.pypirc $HOME/.pypirc.bak_e2e
  else
    touch $HOME/.pypirc
  fi
  cat >$HOME/.pypirc << EOF
[distutils]
index-servers =
    nexus

[nexus]
repository =  http://$NEXUS_HOSTNAME:$PORT_NEXUS/repository/$REPO_NAME_PYPI/
username = $NEXUS_USER_NAME
password = $NEXUS_USER_PWD
EOF

  cat $HOME/.pypirc
}

overwrite_pip_config() {
  if file_exists "$HOME/.pip/pip.conf" ; then
    cp $HOME/.pip/pip.conf $HOME/.pip/pip.conf.bak_e2e
  else
    mkdir -p $HOME/.pip
    touch $HOME/.pip/pip.conf
  fi

  cat >$HOME/.pip/pip.conf << EOF
[global]
index-url = http://$NEXUS_HOSTNAME:$PORT_NEXUS/repository/$REPO_NAME_PYPI/simple
extra-index-url=$SW_PYPI_EXTRA_INDEX_URL

[install]
trusted-host=$NEXUS_HOSTNAME
EOF

  cat $HOME/.pip/pip.conf
}

create_service_check_file() {
  cp service_wait.sh /tmp/service_wait.sh
}

check_nexus_service() {
  chmod u+x /tmp/service_wait.sh && /tmp/service_wait.sh http://$NEXUS_HOSTNAME:$PORT_NEXUS
}

create_repository_in_nexus() {
  curl -u $NEXUS_USER_NAME:$NEXUS_USER_PWD -X 'POST' "http://$NEXUS_HOSTNAME:$PORT_NEXUS/service/rest/v1/repositories/docker/hosted" -H 'accept: application/json' -H 'Content-Type: application/json'  -d "{\"name\":\"$REPO_NAME_DOCKER\",\"online\":true,\"storage\":{\"blobStoreName\":\"default\",\"strictContentTypeValidation\":true,\"writePolicy\":\"allow_once\"},\"component\":{\"proprietaryComponents\":true},\"docker\":{\"v1Enabled\":false,\"forceBasicAuth\":false,\"httpPort\":$PORT_NEXUS_DOCKER}}"
  curl -u $NEXUS_USER_NAME:$NEXUS_USER_PWD -X 'PUT' "http://$NEXUS_HOSTNAME:$PORT_NEXUS/service/rest/v1/security/realms/active"  -H 'accept: application/json' -H 'Content-Type: application/json' -d "[\"DockerToken\",\"NexusAuthenticatingRealm\", \"NexusAuthorizingRealm\"]"
  curl -u $NEXUS_USER_NAME:$NEXUS_USER_PWD -X 'POST' "http://$NEXUS_HOSTNAME:$PORT_NEXUS/service/rest/v1/repositories/pypi/hosted" -H 'accept: application/json' -H 'Content-Type: application/json' -d "{\"name\":\"$REPO_NAME_PYPI\",\"online\":true,\"storage\":{\"blobStoreName\":\"default\",\"strictContentTypeValidation\":true,\"writePolicy\":\"allow_once\"},\"component\":{\"proprietaryComponents\":true}}"

}

upload_pypi_to_nexus() {
  pushd ../../client
  twine upload --repository nexus dist/*
  popd
}

build_runtime_image() {
  pushd ../../docker
  docker build -t starwhale -f Dockerfile.starwhale --build-arg ENABLE_E2E_TEST_PYPI_REPO=1 --build-arg PORT_NEXUS=$PORT_NEXUS --build-arg LOCAL_PYPI_HOSTNAME=$IP_MINIKUBE_BRIDGE --build-arg SW_VERSION="$PYPI_RELEASE_VERSION" --build-arg SW_PYPI_EXTRA_INDEX_URL="$SW_PYPI_EXTRA_INDEX_URL" .
  docker tag starwhale $NEXUS_HOSTNAME:$PORT_NEXUS_DOCKER/star-whale/starwhale:$PYPI_RELEASE_VERSION
  docker tag starwhale $NEXUS_HOSTNAME:$PORT_NEXUS_DOCKER/starwhale:$PYPI_RELEASE_VERSION
  popd
}

push_images_to_nexus() {
  docker login http://$NEXUS_HOSTNAME:$PORT_NEXUS_DOCKER -u $NEXUS_USER_NAME -p $NEXUS_USER_PWD
  docker push $NEXUS_HOSTNAME:$PORT_NEXUS_DOCKER/star-whale/server:$PYPI_RELEASE_VERSION
  docker push $NEXUS_HOSTNAME:$PORT_NEXUS_DOCKER/star-whale/starwhale:$PYPI_RELEASE_VERSION
  docker push $NEXUS_HOSTNAME:$PORT_NEXUS_DOCKER/starwhale:$PYPI_RELEASE_VERSION
}

start_starwhale() {
  pushd ../../docker/charts
  helm upgrade --install $SWNAME --namespace $SWNS --create-namespace \
  --set resources.controller.requests.cpu=700m \
  --set mysql.resources.primary.requests.cpu=300m \
  --set mysql.primary.persistence.storageClass=$SWNAME-mysql \
  --set minio.resources.requests.cpu=200m \
  --set minio.persistence.storageClass=$SWNAME-minio \
  --set controller.taskSplitSize=1 \
  --set minikube.enabled=true \
  --set image.registry=$NEXUS_HOSTNAME:$PORT_NEXUS_DOCKER \
  --set image.tag=$PYPI_RELEASE_VERSION \
  --set mirror.pypi.indexUrl=http://$NEXUS_HOSTNAME:$PORT_NEXUS/repository/$REPO_NAME_PYPI/simple \
  --set mirror.pypi.extraIndexUrl=$SW_PYPI_EXTRA_INDEX_URL \
  --set mirror.pypi.trustedHost=$NEXUS_HOSTNAME \
   .
  popd
}

check_controller_service() {
    while true
    do
      started=`kubectl get pod -l starwhale.ai/role=controller -n $SWNS -o json| jq -r '.items[0].status.containerStatuses[0].started'`
            if [[ "$started" == "true" ]]; then
                    echo "controller started"
                    break
            else
              echo "controller is starting"
              kubectl get pods --namespace $SWNS
              kubectl get svc --namespace $SWNS
  #            kubectl get pod -l starwhale.ai/role=controller -n starwhale -o json| jq -r '.items[0].status'
  #            ready=`kubectl get pod -l starwhale.ai/role=controller -n starwhale -o json| jq -r '.items[0].status.phase'`
  #            if [[ "$ready" == "Running" ]]; then
  #              name=`kubectl get pod -l starwhale.ai/role=controller -n starwhale -o json| jq -r '.items[0].metadata.name'`
  #              kubectl describe pod $name --namespace starwhale
  #            fi
            fi
            sleep 15
    done
    nohup kubectl port-forward --namespace $SWNS svc/$SWNAME-starwhale-controller $PORT_CONTROLLER:$PORT_CONTROLLER &
}

client_test() {
  pushd ../../client
  rm -rf build/*
  rm -rf dist/*
  rm -rf .pytest_cache
  rm -rf venv*
  pushd ../
  python3 -m venv .venv && . .venv/bin/activate && pip install --upgrade pip
<<<<<<< HEAD
  if ! in_github_action; then
    bash scripts/client_test/cli_test.sh all
  else
    if ! bash scripts/client_test/cli_test.sh simple; then
      scripts/e2e_test/check_job.sh 127.0.0.1:$PORT_CONTROLLER
    fi
  fi
=======
  python3 scripts/client_test/cli_test.py simple
  scripts/e2e_test/check_job.sh 127.0.0.1:$PORT_CONTROLLER || exit 1
>>>>>>> 2119afdc
  popd
  popd

}

api_test() {
  pushd ../apitest/pytest
  python3 -m pip install -r requirements.txt
  pytest --host 127.0.0.1 --port $PORT_CONTROLLER
  popd
}

restore_env() {
  docker image rm starwhale
  docker image rm $NEXUS_HOSTNAME:$PORT_NEXUS_DOCKER/star-whale/starwhale:$PYPI_RELEASE_VERSION
  docker image rm $NEXUS_HOSTNAME:$PORT_NEXUS_DOCKER/star-whale/server:$PYPI_RELEASE_VERSION
  docker image rm server
  script_dir="$(dirname -- "$(readlink -f "${BASH_SOURCE[0]}")")"
  cd $script_dir/../../
  WORK_DIR=`cat WORK_DIR`
  if test -n $WORK_DIR ; then
    rm -rf "$WORK_DIR"
  fi
  rm WORK_DIR
  rm LOCAL_DATA_DIR
  echo 'cleanup'
}

exit_hook() {
  if restore_env ; then echo "restore_env success" ; fi
}

publish_to_mini_k8s() {
  start_nexus
  start_minikube
  overwrite_pip_config
  overwrite_pypirc
  build_swcli
  build_console
  build_server_image
  create_service_check_file
  check_nexus_service
  create_repository_in_nexus
  upload_pypi_to_nexus
  build_runtime_image
  push_images_to_nexus
  start_starwhale
}

publish_to_k8s() {
  pushd ../publish
  bash pub.sh --config
  source pub.sh all -s --app $SWNAME --ns $SWNS
  popd
}

main() {
  declare_env
  if ! in_github_action; then
    trap exit_hook EXIT
    publish_to_k8s
  else
    publish_to_mini_k8s
  fi
  check_controller_service
  client_test
  api_test
}

declare_env
if test -z $1; then
  main
else
  $1
fi
<|MERGE_RESOLUTION|>--- conflicted
+++ resolved
@@ -211,18 +211,13 @@
   rm -rf venv*
   pushd ../
   python3 -m venv .venv && . .venv/bin/activate && pip install --upgrade pip
-<<<<<<< HEAD
   if ! in_github_action; then
     bash scripts/client_test/cli_test.sh all
   else
     if ! bash scripts/client_test/cli_test.sh simple; then
-      scripts/e2e_test/check_job.sh 127.0.0.1:$PORT_CONTROLLER
+      scripts/e2e_test/check_job.sh 127.0.0.1:$PORT_CONTROLLER || exit 1
     fi
   fi
-=======
-  python3 scripts/client_test/cli_test.py simple
-  scripts/e2e_test/check_job.sh 127.0.0.1:$PORT_CONTROLLER || exit 1
->>>>>>> 2119afdc
   popd
   popd
 
