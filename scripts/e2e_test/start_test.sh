#!/usr/bin/env bash

set -x

if [[ -n ${DEBUG} ]]; then
    set -e
fi

in_github_action() {
  [ -n "$GITHUB_ACTION" ]
}

file_exists() {
  [ -f "$1" ]
}

if in_github_action; then
    export SW_PYPI_EXTRA_INDEX_URL="${SW_PYPI_EXTRA_INDEX_URL:=https://pypi.org/simple}"
else
    export SW_PYPI_EXTRA_INDEX_URL="${SW_PYPI_EXTRA_INDEX_URL:=https://pypi.doubanio.com/simple}"
    export PARENT_CLEAN="${PARENT_CLEAN:=true}"
fi

declare_env() {
  export PYPI_RELEASE_VERSION="${PYPI_RELEASE_VERSION:=100.0.0}"
  export RELEASE_VERSION="${RELEASE_VERSION:=0.0.0-dev}"
  export NEXUS_HOSTNAME="${NEXUS_HOSTNAME:=host.minikube.internal}"
  export NEXUS_IMAGE="${NEXUS_IMAGE:=sonatype/nexus3:3.40.1}"
  export NEXUS_USER_NAME="${NEXUS_USER_NAME:=admin}"
  export NEXUS_USER_PWD="${NEXUS_USER_PWD:=admin123}"
  export PORT_NEXUS="${PORT_NEXUS:=8081}"
  export PORT_CONTROLLER="${PORT_CONTROLLER:=8082}"
  export CONTROLLER_URL="${CONTROLLER_URL:=http://127.0.0.1:8082}"
  export PORT_NEXUS_DOCKER="${PORT_NEXUS_DOCKER:=8083}"
  export IP_MINIKUBE_BRIDGE="${IP_MINIKUBE_BRIDGE:=192.168.49.1}"
  export SW_IMAGE_REPO="${SW_IMAGE_REPO:=$NEXUS_HOSTNAME:$PORT_NEXUS_DOCKER}"
  export IP_MINIKUBE_BRIDGE_RANGE="${IP_MINIKUBE_BRIDGE_RANGE:=192.0.0.0/8}"
  export REPO_NAME_DOCKER="${REPO_NAME_DOCKER:=docker-hosted}"
  export REPO_NAME_PYPI="${REPO_NAME_PYPI:=pypi-hosted}"
  export PYTHON_VERSION="${PYTHON_VERSION:=3.9}"
  export SWNAME="${SWNAME:=e2e}"
  export SWNS="${SWNS:=e2e}"
}

start_minikube() {
    minikube start -p e2e --memory=6G --insecure-registry "$IP_MINIKUBE_BRIDGE_RANGE"
    minikube addons enable ingress -p e2e
    minikube addons enable ingress-dns -p e2e
    kubectl describe node
}

start_nexus() {
  docker run -d --publish=$PORT_NEXUS:$PORT_NEXUS --publish=$PORT_NEXUS_DOCKER:$PORT_NEXUS_DOCKER --name nexus  -e NEXUS_SECURITY_RANDOMPASSWORD=false $NEXUS_IMAGE
  sudo cp /etc/hosts /etc/hosts.bak_e2e
  sudo echo "127.0.0.1 $NEXUS_HOSTNAME" | sudo tee -a /etc/hosts
}

build_swcli() {
  if in_github_action; then
      python3 -m pip install --upgrade pip
  else
      python3 -m venv venve2e && . venve2e/bin/activate && python3 -m pip install --upgrade pip
  fi

  pushd ../../client
  python3 -m pip install -r requirements-install.txt
  make build-wheel
  popd
}

build_console() {
  pushd ../../console
  mkdir build
  echo 'hi' > build/index.html
  popd
}

build_server_image() {
  pushd ../../server
  make build-package
  popd
  pushd ../../docker
  docker build -t server -f Dockerfile.server .
  docker tag server $NEXUS_HOSTNAME:$PORT_NEXUS_DOCKER/star-whale/server:$PYPI_RELEASE_VERSION
  popd
}

overwrite_pypirc() {
  if file_exists "$HOME/.pypirc" ; then
    cp $HOME/.pypirc $HOME/.pypirc.bak_e2e
  else
    touch $HOME/.pypirc
  fi
  cat >$HOME/.pypirc << EOF
[distutils]
index-servers =
    nexus

[nexus]
repository =  http://$NEXUS_HOSTNAME:$PORT_NEXUS/repository/$REPO_NAME_PYPI/
username = $NEXUS_USER_NAME
password = $NEXUS_USER_PWD
EOF

  cat $HOME/.pypirc
}

overwrite_pip_config() {
  if file_exists "$HOME/.pip/pip.conf" ; then
    cp $HOME/.pip/pip.conf $HOME/.pip/pip.conf.bak_e2e
  else
    mkdir -p $HOME/.pip
    touch $HOME/.pip/pip.conf
  fi

  cat >$HOME/.pip/pip.conf << EOF
[global]
index-url = http://$NEXUS_HOSTNAME:$PORT_NEXUS/repository/$REPO_NAME_PYPI/simple
extra-index-url=$SW_PYPI_EXTRA_INDEX_URL

[install]
trusted-host=$NEXUS_HOSTNAME
EOF

  cat $HOME/.pip/pip.conf
}

create_service_check_file() {
  cp service_wait.sh /tmp/service_wait.sh
}

check_nexus_service() {
  chmod u+x /tmp/service_wait.sh && /tmp/service_wait.sh http://$NEXUS_HOSTNAME:$PORT_NEXUS
}

create_repository_in_nexus() {
  curl -u $NEXUS_USER_NAME:$NEXUS_USER_PWD -X 'POST' "http://$NEXUS_HOSTNAME:$PORT_NEXUS/service/rest/v1/repositories/docker/hosted" -H 'accept: application/json' -H 'Content-Type: application/json'  -d "{\"name\":\"$REPO_NAME_DOCKER\",\"online\":true,\"storage\":{\"blobStoreName\":\"default\",\"strictContentTypeValidation\":true,\"writePolicy\":\"allow_once\"},\"component\":{\"proprietaryComponents\":true},\"docker\":{\"v1Enabled\":false,\"forceBasicAuth\":false,\"httpPort\":$PORT_NEXUS_DOCKER}}"
  curl -u $NEXUS_USER_NAME:$NEXUS_USER_PWD -X 'PUT' "http://$NEXUS_HOSTNAME:$PORT_NEXUS/service/rest/v1/security/realms/active"  -H 'accept: application/json' -H 'Content-Type: application/json' -d "[\"DockerToken\",\"NexusAuthenticatingRealm\", \"NexusAuthorizingRealm\"]"
  curl -u $NEXUS_USER_NAME:$NEXUS_USER_PWD -X 'POST' "http://$NEXUS_HOSTNAME:$PORT_NEXUS/service/rest/v1/repositories/pypi/hosted" -H 'accept: application/json' -H 'Content-Type: application/json' -d "{\"name\":\"$REPO_NAME_PYPI\",\"online\":true,\"storage\":{\"blobStoreName\":\"default\",\"strictContentTypeValidation\":true,\"writePolicy\":\"allow_once\"},\"component\":{\"proprietaryComponents\":true}}"

}

upload_pypi_to_nexus() {
  pushd ../../client
  twine upload --repository nexus dist/*
  popd
}

build_runtime_image() {
  pushd ../../docker
  docker build -t starwhale -f Dockerfile.starwhale --build-arg ENABLE_E2E_TEST_PYPI_REPO=1 --build-arg PORT_NEXUS=$PORT_NEXUS --build-arg LOCAL_PYPI_HOSTNAME=$IP_MINIKUBE_BRIDGE --build-arg SW_VERSION="$PYPI_RELEASE_VERSION" --build-arg SW_PYPI_EXTRA_INDEX_URL="$SW_PYPI_EXTRA_INDEX_URL" .
  docker tag starwhale $NEXUS_HOSTNAME:$PORT_NEXUS_DOCKER/star-whale/starwhale:$PYPI_RELEASE_VERSION
  docker tag starwhale $NEXUS_HOSTNAME:$PORT_NEXUS_DOCKER/starwhale:$PYPI_RELEASE_VERSION
  popd
}

push_images_to_nexus() {
  docker login http://$NEXUS_HOSTNAME:$PORT_NEXUS_DOCKER -u $NEXUS_USER_NAME -p $NEXUS_USER_PWD
  docker push $NEXUS_HOSTNAME:$PORT_NEXUS_DOCKER/star-whale/server:$PYPI_RELEASE_VERSION
  docker push $NEXUS_HOSTNAME:$PORT_NEXUS_DOCKER/star-whale/starwhale:$PYPI_RELEASE_VERSION
  docker push $NEXUS_HOSTNAME:$PORT_NEXUS_DOCKER/starwhale:$PYPI_RELEASE_VERSION
}

start_starwhale() {
  pushd ../../docker/charts
  helm upgrade --install $SWNAME --namespace $SWNS --create-namespace \
  --set resources.controller.requests.cpu=700m \
  --set mysql.resources.requests.cpu=300m \
  --set minio.resources.requests.cpu=200m \
  --set controller.taskSplitSize=1 \
  --set minikube.enabled=true \
  --set image.registry=$NEXUS_HOSTNAME:$PORT_NEXUS_DOCKER \
  --set image.tag=$PYPI_RELEASE_VERSION \
  --set mirror.pypi.enabled=true \
  --set mirror.pypi.indexUrl=http://$NEXUS_HOSTNAME:$PORT_NEXUS/repository/$REPO_NAME_PYPI/simple \
  --set mirror.pypi.extraIndexUrl=$SW_PYPI_EXTRA_INDEX_URL \
  --set mirror.pypi.trustedHost=$NEXUS_HOSTNAME \
   .
  popd
}

check_controller_service() {
    while true
    do
      started=`kubectl get pod -l starwhale.ai/role=controller -n $SWNS -o json| jq -r '.items[0].status.containerStatuses[0].started'`
            if [[ "$started" == "true" ]]; then
                    echo "controller started"
                    break
            else
              echo "controller is starting"
              kubectl -n $SWNS get svc
              kubectl -n $SWNS get pods
<<<<<<< HEAD
              kubectl -n $SWNS describe deployments/controller || echo "error fetching controller info"
              kubectl -n $SWNS logs --tail 10 deployments/controller || echo "error fetching controller logs"
=======
              kubectl -n $SWNS describe deployments/controller || true
              kubectl -n $SWNS logs --tail 10 deployments/controller || true
>>>>>>> 68382f02
            fi
            sleep 15
    done
    nohup kubectl port-forward --namespace $SWNS svc/controller $PORT_CONTROLLER:$PORT_CONTROLLER &
}

client_test() {
  pushd ../../client
  rm -rf build/*
  rm -rf dist/*
  rm -rf .pytest_cache
  rm -rf venv*
  pushd ../
  python3 -m venv .venv && . .venv/bin/activate && pip install --upgrade pip
  if ! in_github_action; then
    unset http_proxy
    unset https_proxy
    bash scripts/client_test/cli_test.sh all
  else
    if ! bash scripts/client_test/cli_test.sh simple; then
      scripts/e2e_test/check_job.sh 127.0.0.1:$PORT_CONTROLLER || exit 1
    fi
  fi
  popd
  popd

}

api_test() {
  pushd ../apitest/pytest
  python3 -m pip install -r requirements.txt
  pytest --host 127.0.0.1 --port $PORT_CONTROLLER
  popd
}

restore_env() {
  docker image rm starwhale
  docker image rm $NEXUS_HOSTNAME:$PORT_NEXUS_DOCKER/star-whale/starwhale:$PYPI_RELEASE_VERSION
  docker image rm $NEXUS_HOSTNAME:$PORT_NEXUS_DOCKER/star-whale/server:$PYPI_RELEASE_VERSION
  docker image rm server
  script_dir="$(dirname -- "$(readlink -f "${BASH_SOURCE[0]}")")"
  cd $script_dir/../../
  WORK_DIR=`cat WORK_DIR`
  if test -n $WORK_DIR ; then
    rm -rf "$WORK_DIR"
  fi
  rm WORK_DIR
  rm LOCAL_DATA_DIR
  echo 'cleanup'
}

exit_hook() {
  if restore_env ; then echo "restore_env success" ; fi
}

publish_to_mini_k8s() {
  start_nexus
  start_minikube
  overwrite_pip_config
  overwrite_pypirc
  build_swcli
  build_console
  build_server_image
  create_service_check_file
  check_nexus_service
  create_repository_in_nexus
  upload_pypi_to_nexus
  build_runtime_image
  push_images_to_nexus
  start_starwhale
}

publish_to_k8s() {
  pushd ../publish
  bash pub.sh --config
  source pub.sh all -s --app $SWNAME --ns $SWNS
  popd
}

install_necessary_tools() {
  if ! command -v unzip &> /dev/null
  then
    echo "installing unzip"
    apt update && apt install -y unzip
  fi
}

main() {
  install_necessary_tools
  declare_env
  if ! in_github_action; then
    trap exit_hook EXIT
    publish_to_k8s
  else
    publish_to_mini_k8s
  fi
  check_controller_service
  client_test
  api_test
}

declare_env
if test -z $1; then
  main
else
  $1
fi
<|MERGE_RESOLUTION|>--- conflicted
+++ resolved
@@ -190,13 +190,8 @@
               echo "controller is starting"
               kubectl -n $SWNS get svc
               kubectl -n $SWNS get pods
-<<<<<<< HEAD
-              kubectl -n $SWNS describe deployments/controller || echo "error fetching controller info"
-              kubectl -n $SWNS logs --tail 10 deployments/controller || echo "error fetching controller logs"
-=======
               kubectl -n $SWNS describe deployments/controller || true
               kubectl -n $SWNS logs --tail 10 deployments/controller || true
->>>>>>> 68382f02
             fi
             sleep 15
     done
