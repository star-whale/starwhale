import { IResourceSchema } from '@/domain/base/schemas/resource'
import { IDeviceSchema } from '@/domain/setting/schemas/system'
import { IRuntimeSchema } from '@/domain/runtime/schemas/runtime'
import { IUserSchema } from '@user/schemas/user'
import { StepSpec } from '../../model/schemas/modelVersion'

export enum JobActionType {
    CANCEL = 'cancel',
    PAUSE = 'pause',
    RESUME = 'resume',
}
export enum JobStatusType {
    CREATED = 'CREATED',
    READY = 'READY',
    PAUSED = 'PAUSED',
    RUNNING = 'RUNNING',
    TO_CANCEL = 'TO_CANCEL',
    CANCELING = 'CANCELING',
    CANCELED = 'CANCELED',
    SUCCESS = 'SUCCESS',
    FAIL = 'FAIL',
    UNKNOWN = 'UNKNOWN',
}

export interface IJobSchema extends IResourceSchema {
    uuid: string
    name: string
    owner?: IUserSchema
    modelName?: string
    modelVersion?: string
    datasets?: string[]
    runtime?: IRuntimeSchema
    device?: IDeviceSchema
    deviceAmount?: number
    duration: number
    jobStatus: JobStatusType
    resourcePool?: string
    comment?: string
    stopTime?: number
    createdTime?: number
<<<<<<< HEAD
    pinnedTime?: number
=======
    exposedLinks?: string[]
>>>>>>> 148b4b55
}

export type IJobDetailSchema = IJobSchema

export interface ICreateJobSchema {
    modelVersionUrl: string
    datasetVersionUrls?: string
    runtimeVersionUrl?: string
    resourcePool?: string
    stepSpecOverWrites?: string
    devMode?: boolean
    devPassword?: string
}

export interface IJobFormSchema extends IJobSchema {
    modelId: string
    runtimeId: string
    runtimeVersionUrl: string
    datasetId: string
    datasetVersionId: string
    datasetVersionIdsArr?: Array<string>
}

export interface ICreateJobFormSchema extends Omit<ICreateJobSchema, 'stepSpecOverWrites'> {
    modelId: string
    runtimeId: string
    runtimeVersionUrl: string
    datasetId: string
    datasetVersionId: string
    datasetVersionIdsArr?: Array<string>
    resourcePool: string
    stepSpecOverWrites: StepSpec[]
    rawType: boolean
    modelVersionHandler: string
    devMode: boolean
    devPassword: string
}

export type IJobResultSchema = any

export interface IExecInTaskSchema {
    stdout: string
    stderr: string
}<|MERGE_RESOLUTION|>--- conflicted
+++ resolved
@@ -38,11 +38,8 @@
     comment?: string
     stopTime?: number
     createdTime?: number
-<<<<<<< HEAD
     pinnedTime?: number
-=======
     exposedLinks?: string[]
->>>>>>> 148b4b55
 }
 
 export type IJobDetailSchema = IJobSchema
