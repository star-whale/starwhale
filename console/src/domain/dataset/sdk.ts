import { tableDataLink } from '@starwhale/core/datastore'

export type IBBox = [x: number, y: number, width: number, height: number]
export type IShape = [height: number, width: number, channels: number]
export enum MIMES {
    PNG = 'image/png',
    GRAYSCALE = 'x/grayscale',
    AUDIOWAV = 'audio/wav',
    TEXTPLAIN = 'text/plain',
}
export enum TYPES {
    COCO = 'coco_object_annotation',
    IMAGE = 'image',
    AUDIO = 'audio',
    TEXT = 'text',
    LINK = 'link',
    VIDEO = 'video',
}

export type IDatasetImage = {
    id?: number
    width: number
    height: number
    name: string
    channels: number
}

export type IObjectImage = {
    display_name: string
    mime_type: MIMES[keyof MIMES]
    _raw_base64_data: string
    shape: IShape
    encoding: string
    type: TYPES[keyof TYPES]
    as_mask: boolean
    data_type: any
}

export type IAnnotation = {
    type: 'coco_object_annotation' | 'image'
}

export type IAnnotationCOCOObject = {
    id: number
    image_id: number
    category_id: number
    // RLE or [polygon],
    _segmentation_rle_size?: [height: number, width: number]
    type: 'coco_object_annotation'
    bbox: IBBox
    iscrowd: 0 | 1
    area: number
}

export class DatasetObject {
    // raw data
    public size: number

    public offset: number

    public id: string

    public uri: string

    public src: string

    public mimeType: MIMES[keyof MIMES] | string

    public type: TYPES[keyof TYPES] | string

    public data: IObjectImage

    // annotations
    public cocos: IAnnotationCOCOObject[]

    public masks: IObjectImage[]

    public summary: Record<string, any>

    public objects: any[]

    constructor(data: any) {
        this.src = data?.src ?? 0
        this.size = Number(data?.data_size ?? 0)
        this.offset = Number(data?.data_offset ?? 0)
        this.uri = data?.data_link?.uri ?? ''
        this.id = data?.id ?? ''
        this.mimeType = ''
        this.type = ''
        this.data = {} as any
        this.summary = {}
        this.cocos = []
        this.masks = []
        this.objects = []

        // @ts-ignore
        Object.entries(data).forEach(([key, value]: [string, any]) => {
<<<<<<< HEAD
            if (key !== 'annotations') return

            try {
                Object.entries(value).forEach(([k, v]: [string, any]) => {
                    if (typeof v === 'number' || typeof v === 'string' || typeof v === 'boolean') {
                        this.summary[k] = v
                    }
                })
                value.annotations?.forEach((item?: any) => this.setProps(item))
                this.setProps(value.mask)
            } catch (e) {
                // eslint-disable-next-line no-console
                console.error(e)
=======
            if (!key.startsWith('annotation/')) return
            if (typeof value === 'number' || typeof value === 'string' || typeof value === 'boolean') {
                this.summary[key] = value
            }
            if (key === 'annotation/annotations') {
                value.forEach((item?: any) => this.setProps(item))
            }
            if (key === 'annotation/mask') {
                this.setProps(value)
>>>>>>> 1d9f3863
            }
        })

        try {
            const json = JSON.parse(data?.data_type, undefined)
            if (json.type === TYPES.LINK) {
                this.data = json.data_type
            } else {
                this.data = json
            }
            this.mimeType = (this.data?.mime_type ?? '') as MIMES
            this.type = (this.data?.type ?? '') as MIMES
        } catch (e) {
            // eslint-disable-next-line no-console
            console.error(e)
        }
    }

    setProps(anno: any) {
        if (anno?._type === TYPES.COCO) {
            this.cocos?.push(anno)
        } else if ((anno?._type === TYPES.IMAGE || anno?._type === TYPES.LINK) && anno?.data_type?.as_mask) {
            this.masks?.push(anno)
        } else if (!anno?._type) {
            this.objects?.push(anno)
        }
    }

    getCOCOCategories(): number[] {
        return Array.from(new Set(this.cocos?.map((v: IAnnotationCOCOObject) => v.category_id)))
    }

    setDataSrc(projectId: string, datasetVersionName: string, datasetVersionVersionName: string, token: string) {
        const src = tableDataLink(projectId, datasetVersionName, datasetVersionVersionName, {
            uri: this.uri,
            offset: this.offset,
            size: this.size,
            Authorization: token as string,
        })
        this.src = src
        this.masks.forEach((msk: any) => {
            let mskUri = msk.uri
            if (msk.with_local_fs_data === 'true') {
                mskUri = msk._local_fs_uri
            }
            // eslint-disable-next-line no-param-reassign
            msk._raw_base64_data = tableDataLink(projectId, datasetVersionName, datasetVersionVersionName, {
                uri: mskUri,
                offset: msk.offset,
                size: msk.size,
                Authorization: token as string,
            })
        })
        return src
    }
}<|MERGE_RESOLUTION|>--- conflicted
+++ resolved
@@ -95,21 +95,6 @@
 
         // @ts-ignore
         Object.entries(data).forEach(([key, value]: [string, any]) => {
-<<<<<<< HEAD
-            if (key !== 'annotations') return
-
-            try {
-                Object.entries(value).forEach(([k, v]: [string, any]) => {
-                    if (typeof v === 'number' || typeof v === 'string' || typeof v === 'boolean') {
-                        this.summary[k] = v
-                    }
-                })
-                value.annotations?.forEach((item?: any) => this.setProps(item))
-                this.setProps(value.mask)
-            } catch (e) {
-                // eslint-disable-next-line no-console
-                console.error(e)
-=======
             if (!key.startsWith('annotation/')) return
             if (typeof value === 'number' || typeof value === 'string' || typeof value === 'boolean') {
                 this.summary[key] = value
@@ -119,7 +104,6 @@
             }
             if (key === 'annotation/mask') {
                 this.setProps(value)
->>>>>>> 1d9f3863
             }
         })
 
