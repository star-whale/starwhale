import en from 'javascript-time-ago/locale/en.json'
export interface ILocaleItem {
    en: string
}

const locales0 = {
    'create sth': {
        en: 'Create {{0}}',
    },
    'select sth': {
        en: 'Select {{0}}',
    },
    'sth name': {
        en: '{{0}} Name',
    },
    'sth required': {
        en: '{{0}} is required',
    },
    'Model': {
        en: 'Model',
    },
    'Model Version': {
        en: 'Model Version',
    },
    'model versions': {
        en: 'model versions',
    },
    'Models': {
        en: 'Models',
    },
    'Model Information': {
        en: 'Model Information',
    },
    'Dataset': {
        en: 'Dataset',
    },
    'Dataset Version': {
        en: 'Dataset Version',
    },
    'dataset versions': {
        en: 'dataset versions',
    },
    'datasets': {
        en: 'Datasets',
    },
    'Datasets': {
        en: 'Datasets',
    },
    'Job': {
        en: 'Job',
    },
    'Job ID': {
        en: 'Job ID',
    },
    'Run Model': {
        en: 'Run Model',
    },
    'Task': {
        en: 'Task',
    },
    'tasks': {
        en: 'tasks',
    },
    'Jobs': {
        en: 'Jobs',
    },
    'PROJECT': {
        en: 'PROJECT',
    },
    'projects': {
        en: 'projects',
    },
    'Project': {
        en: 'Project',
    },
    'Create Project': {
        en: 'Create Project',
    },
    'Project List': {
        en: 'Project List',
    },
    'Project Name': {
        en: 'Project Name',
    },
    'project created': {
        en: 'project created',
    },
    'USER': {
        en: 'USER',
    },
    'User': {
        en: 'User',
    },
    'Create User': {
        en: 'Create User',
    },
    'User List': {
        en: 'User List',
    },
    'Username': {
        en: 'Username',
    },
    'LOGIN': {
        en: 'LOGIN',
    },
    'Created': {
        en: 'Created',
    },
    'Owner': {
        en: 'Owner',
    },
    'File': {
        en: 'File',
    },
    'Size': {
        en: 'Size',
    },
    'Import Path': {
        en: 'Import Path',
    },
    'Import from server': {
        en: 'Import from server',
    },
    'Upload': {
        en: 'Upload',
    },
    'Version History': {
        en: 'Version History',
    },
    'Version': {
        en: 'Version',
    },
    'Action': {
        en: 'Action',
    },
    'Tag': {
        en: 'Tag',
    },
    'Revert': {
        en: 'Revert',
    },
    'Environment': {
        en: 'Environment',
    },
    'BaseImage': {
        en: 'Base Image',
    },
    'Device': {
        en: 'Device',
    },
    'Selected Dataset': {
        en: 'Selected Dataset',
    },
    'Result Output Path': {
        en: 'Result Output Path',
    },
    'Device Count': {
        en: 'Device Count',
    },
    'Run time': {
        en: 'Run time',
    },
    'End time': {
        en: 'End time',
    },
    'Created time': {
        en: 'Created time',
    },
    'Status': {
        en: 'Status',
    },
    'Continue': {
        en: 'Continue',
    },
    'Cancel': {
        en: 'Cancel',
    },
    'cancel': {
        en: 'cancel',
    },
    'Suspend': {
        en: 'Suspend',
    },
    'View Results': {
        en: 'View Results',
    },
    'job action done': {
        en: 'job action done',
    },
    'Task ID': {
        en: 'Task ID',
    },
    'IP': {
        en: 'IP',
    },
    'Started': {
        en: 'Started',
    },
    'Password': {
        en: 'Password',
    },
    'Password Changed': {
        en: 'Password Changed',
    },
    'Logout': {
        en: 'Logout',
    },
    'Change Password': {
        en: 'Change Password',
    },
    'no data': {
        en: 'no data',
    },
    'submit': {
        en: 'submit',
    },
    'create': {
        en: 'create',
    },
    'login': {
        en: 'login',
    },
    'overview': {
        en: 'overview',
    },
    'TP': {
        en: 'tp',
    },
    'TN': {
        en: 'tn',
    },
    'FP': {
        en: 'fp',
    },
    'FN': {
        en: 'fn',
    },
    'Accuracy': {
        en: 'Accuracy',
    },
    'Precision': {
        en: 'Precision',
    },
    'Recall': {
        en: 'Recall',
    },
    'Label': {
        en: 'Label',
    },
<<<<<<< HEAD
=======
    'Meta': {
        en: 'Meta',
    },
    'Support': {
        en: 'Support',
    },
    'F1-score': {
        en: 'F1-score',
    },
>>>>>>> 681e96b3
}

export const locales: { [key in keyof typeof locales0]: ILocaleItem } = locales0<|MERGE_RESOLUTION|>--- conflicted
+++ resolved
@@ -247,8 +247,6 @@
     'Label': {
         en: 'Label',
     },
-<<<<<<< HEAD
-=======
     'Meta': {
         en: 'Meta',
     },
@@ -258,7 +256,6 @@
     'F1-score': {
         en: 'F1-score',
     },
->>>>>>> 681e96b3
 }
 
 export const locales: { [key in keyof typeof locales0]: ILocaleItem } = locales0