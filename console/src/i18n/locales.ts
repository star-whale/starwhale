--- conflicted
+++ resolved
@@ -301,7 +301,6 @@
         en: 'Execute Cmd In Task Container',
         zh: '在任务容器中执行命令',
     },
-<<<<<<< HEAD
     'job.pin': {
         en: 'Pin the job',
         zh: '置顶',
@@ -309,11 +308,9 @@
     'job.unpin': {
         en: 'Unpin the job',
         zh: '取消置顶',
-=======
     'job.expose.title': {
         en: 'Open Expose Service',
         zh: '开启外部访问',
->>>>>>> 148b4b55
     },
 }
 
