import React from 'react'
import { useQueryDatasetList } from '@starwhale/core/datastore/hooks/useFetchDatastore'
import { useHistory, useParams } from 'react-router-dom'
import { TableBuilder, TableBuilderColumn } from 'baseui/table-semantic'
import { useAuth } from '@/api/Auth'
import { getMetaRow } from '@/domain/dataset/utils'
import { Pagination } from 'baseui/pagination'
import { IPaginationProps } from '@/components/Table/IPaginationProps'
import { usePage } from '@/hooks/usePage'
import { useQueryArgs } from '@/hooks/useQueryArgs'
import DatasetViewer from '@/components/Viewer/DatasetViewer'
<<<<<<< HEAD
import { Tabs, Tab } from 'baseui/tabs'
import IconFont from '@/components/IconFont/index'
=======
import { getReadableStorageQuantityStr } from '@/utils'
import IconFont from '@starwhale/ui/IconFont/index'
>>>>>>> 839e47b0
import { createUseStyles } from 'react-jss'
import qs from 'qs'
import { DatasetObject, parseDataSrc, TYPES } from '@/domain/dataset/sdk'
import { useSearchParam } from 'react-use'
import { useDatasetVersion } from '@/domain/dataset/hooks/useDatasetVersion'
import DatasetVersionFilePreview from './DatasetVersionOverviewFilePreview'
import { themedUseStyletron } from '@starwhale/ui/theme/styletron'
import { SpaceTabs, Tab } from '@starwhale/ui/Tab'

const useCardStyles = createUseStyles({
    wrapper: {
        flex: 1,
        position: 'relative',
        display: 'flex',
        flexDirection: 'column',
    },
    icon: {
        position: 'absolute',
        top: '-60px',
        right: 0,
    },
    card: {
        'width': '100%',
        'height': '100%',
        'border': '1px solid #E2E7F0',
        'display': 'flex',
        'flexDirection': 'column',
        'justifyContent': 'space-between',
        'borderRadius': '4px',
        'position': 'relative',
        '&:hover': {
            boxShadow: '0 2px 8px 0 rgba(0,0,0,0.20);',
        },
        '&:hover $cardFullscreen': {
            display: 'grid',
        },
        'overflow': 'hidden',
    },
    cardImg: {
        'minHeight': '90px',
        '& > div': {
            margin: 'auto',
        },
    },
    cardLabel: {
        padding: '9px 9px 0px',
    },
    cardSize: {
        padding: '0 9px 9px',
        color: 'rgba(2, 16, 43, 0.4)',
    },
    cardFullscreen: {
        'position': 'absolute',
        'right': '5px',
        'top': '5px',
        'backgroundColor': 'rgba(2,16,43,0.40)',
        'height': '20px',
        'width': '20px',
        'borderRadius': '2px',
        'display': 'none',
        'color': '#FFF',
        'cursor': 'pointer',
        'placeItems': 'center',
        '&:hover': {
            backgroundColor: '#5181E0',
        },
    },
    tableCell: {
        'position': 'relative',
        'textAlign': 'left',
        '&:hover $cardFullscreen': {
            display: 'grid',
        },
    },
})

const PAGE_TABLE_SIZE = 10
const PAGE_CARD_SIZE = 50

enum LAYOUT {
    GRID = '1',
    LIST = '0',
}

function LayoutControl({ value, onChange = () => {} }: { value: string; onChange: (str: string) => void }) {
    return (
        <div
            style={{
                padding: '0px',
            }}
        >
            <SpaceTabs
                onChange={({ activeKey: activeKeyNew }) => {
                    onChange(activeKeyNew as string)
                }}
                activeKey={value}
            >
                <Tab title={<IconFont type='grid' />} key={LAYOUT.GRID} />
                <Tab title={<IconFont type='view' />} key={LAYOUT.LIST} />
            </SpaceTabs>
        </div>
    )
}

export default function DatasetVersionFiles() {
    const { projectId, datasetId, datasetVersionId } = useParams<{
        projectId: string
        datasetId: string
        datasetVersionId: string
    }>()
    const [, theme] = themedUseStyletron()
    // @FIXME layoutParam missing when build
    const layoutParam = useSearchParam('layout') as string
    const [layoutKey, setLayoutKey] = React.useState(layoutParam ?? '0')
    const [page, setPage] = usePage()
    const { token } = useAuth()
    const history = useHistory()
    const styles = useCardStyles()
    const { datasetVersion } = useDatasetVersion()

    const [preview, setPreview] = React.useState('')
    const [fileId, setfileId] = React.useState('')
    const { query } = useQueryArgs()

    const $page = React.useMemo(() => {
        return {
            ...page,
            layout: layoutKey,
            filter: query.filter,
        }
    }, [page, layoutKey, query.filter])

    React.useEffect(() => {
        setLayoutKey(layoutParam ?? '0')
    }, [layoutParam])

    const { recordInfo: tables } = useQueryDatasetList(datasetVersion?.indexTable, $page, true)

    const rowCount = React.useMemo(() => {
        return getMetaRow(datasetVersion?.versionMeta as string)
    }, [datasetVersion])

    const paginationProps: IPaginationProps = React.useMemo(() => {
        return {
            start: page.pageNum,
            count: page.pageSize,
            total: rowCount,
            afterPageChange: () => {},
        }
        // eslint-disable-next-line react-hooks/exhaustive-deps
    }, [page, rowCount])

    const [isFullscreen, setIsFullscreen] = React.useState(true)

    const datasets = React.useMemo(
        () =>
            tables?.data?.records?.map((record) => {
                const dObj = new DatasetObject(
                    record,
                    parseDataSrc(
                        projectId,
                        datasetVersion?.name as string,
                        datasetVersion?.versionName as string,
                        token as string
                    )
                )
                return dObj ?? []
            }) ?? [],
        [tables?.data, projectId, datasetVersion, token]
    )

    const Records = React.useMemo(() => {
        const { summary = {} } = datasets?.[0] ?? {}

        const rowAction = [
<<<<<<< HEAD
            ...Object.entries(summary)
                .filter(([key]) => !key.toString().startsWith('_'))
                .map(([key]) => ({
                    label: key,
                    overrides: {
                        TableHeadCell: {
                            style: {
                                backgroundColor: 'var(--color-brandTableHeaderBackground)',
                                borderBottomWidth: '0',
                                fontWeight: 'bold',
                                fontSize: '14px',
                                lineHeight: '14px',
                            },
=======
            {
                label: 'data',
                overrides: {
                    TableHeadCell: {
                        style: {
                            backgroundColor: theme.brandTableHeaderBackground,
                            borderBottomWidth: '0',
                            fontWeight: 'bold',
                            fontSize: '14px',
                            lineHeight: '14px',
>>>>>>> 839e47b0
                        },
                        TableBodyCell: {
                            style: {
                                verticalAlign: 'middle',
                                paddingTop: '4px',
                                paddingBottom: '4px',
                                position: 'relative',
                            },
                        },
                    },
                    renderItem: (row: any) => {
                        let wrapperStyle = {}

                        switch (row.data._type) {
                            case TYPES.IMAGE:
                                wrapperStyle = {
                                    minWidth: '90px',
                                    height: '90px',
                                    textAlign: 'center',
                                }
                                break
                            case TYPES.AUDIO:
                                wrapperStyle = { height: '90px', maxWidth: '100%', width: '200px' }
                                break
                            case TYPES.VIDEO:
                                wrapperStyle = { maxWidth: '300px' }
                                break
                            default:
                            case TYPES.TEXT:
                                wrapperStyle = { minHeight: '60px', maxWidth: '400px' }
                                break
                        }

                        return (
                            <div className={styles.tableCell} style={wrapperStyle}>
                                <DatasetViewer dataset={row?.summary?.[key]} />
                                <div
                                    className={styles.cardFullscreen}
                                    role='button'
                                    tabIndex={0}
                                    onClick={() => {
                                        setIsFullscreen(true)
                                        setPreview(row?.summary?.[key])
                                        setfileId(row?.id)
                                        history.push(
                                            `/projects/${projectId}/datasets/${datasetId}/versions/${datasetVersionId}/files?${qs.stringify(
                                                {
                                                    ...$page,
                                                    layout: layoutKey,
                                                }
                                            )}`
                                        )
                                    }}
                                >
                                    <IconFont type='fullscreen' />
                                </div>
                            </div>
                        )
                    },
                })),
        ]

        if (layoutKey === LAYOUT.GRID) {
            return (
                <div
                    style={{
                        display: 'grid',
                        gap: '9px',
                        gridTemplateColumns: 'repeat(auto-fit, minmax(161px, 1fr))',
                        placeItems: 'center',
                    }}
                >
                    {datasets.map((row, index) => {
                        return (
                            <div className={styles.card} key={index}>
                                <div className={styles.cardImg}>{rowAction[0].renderItem(row)}</div>
                                <div className={styles.cardSize}>{rowAction[1].renderItem(row)}</div>
                            </div>
                        )
                    })}
                </div>
            )
        }

        return (
            <TableBuilder
                data={datasets}
                overrides={{
                    Root: { style: { maxHeight: '50vh' } },
                    TableBodyRow: {
                        style: {
                            cursor: 'pointer',
                        },
                    },
                    TableHeadCell: {
                        style: {
                            backgroundColor: theme.brandTableHeaderBackground,
                            fontWeight: 'bold',
                            borderBottomWidth: 0,
                            fontSize: '14px',
                            lineHeight: '16px',
                            paddingTop: '15px',
                            paddingBottom: '15px',
                            paddingLeft: '20px',
                            paddingRight: '20px',
                        },
                    },
                    TableHeadRow: {
                        style: {
                            borderRadius: '4px',
                        },
                    },
                    TableBodyCell: {
                        style: {
                            paddingTop: 0,
                            paddingBottom: 0,
                            paddingLeft: '20px',
                            paddingRight: '20px',
                            lineHeight: '44px',
                            verticalAlign: 'middle',
                            textAlign: 'left',
                        },
                    },
                    // ...overrides,
                }}
            >
                {rowAction.map((row) => {
                    return (
                        // @ts-ignore
                        <TableBuilderColumn key={row.label} header={row.label} overrides={row?.overrides}>
                            {row.renderItem}
                        </TableBuilderColumn>
                    )
                })}
            </TableBuilder>
        )
    }, [layoutKey, datasets, styles, datasetVersionId, history, projectId, datasetId, $page, theme])

    return (
        <div className={styles.wrapper}>
            <div className={styles.icon}>
                <LayoutControl
                    value={layoutKey}
                    onChange={(key) => {
                        const newSize = key === LAYOUT.LIST ? PAGE_TABLE_SIZE : PAGE_CARD_SIZE
                        setLayoutKey(key)
                        history.push(
                            `/projects/${projectId}/datasets/${datasetId}/versions/${datasetVersionId}/files/?${qs.stringify(
                                {
                                    ...$page,
                                    pageNum: Math.max(Math.floor((page.pageSize * (page.pageNum - 1)) / newSize), 1),
                                    pageSize: newSize,
                                    layout: key,
                                }
                            )}`
                        )
                    }}
                />
            </div>
            {Records}
            {paginationProps && (
                <div
                    style={{
                        display: 'flex',
                        alignItems: 'center',
                        marginTop: 20,
                    }}
                >
                    <div
                        style={{
                            flexGrow: 1,
                        }}
                    />
                    <Pagination
                        size='mini'
                        numPages={
                            // esline-disable-next-line react/jsx-curly-brace-presence
                            paginationProps.total && paginationProps.count
                                ? Math.ceil(paginationProps.total / Math.max(paginationProps.count, 1))
                                : 0
                        }
                        currentPage={paginationProps.start ?? 1}
                        onPageChange={({ nextPage }) => {
                            if (paginationProps.onPageChange) {
                                paginationProps.onPageChange(nextPage)
                            }
                            if (paginationProps.afterPageChange) {
                                setPage({
                                    ...page,
                                    pageNum: nextPage,
                                })
                                paginationProps.afterPageChange(nextPage)
                            }
                        }}
                    />
                </div>
            )}
            {preview && (
                <DatasetVersionFilePreview
                    datasets={datasets}
                    preview={preview}
                    fileId={fileId}
                    isFullscreen={isFullscreen}
                    setIsFullscreen={setIsFullscreen}
                />
            )}
        </div>
    )
}<|MERGE_RESOLUTION|>--- conflicted
+++ resolved
@@ -9,13 +9,7 @@
 import { usePage } from '@/hooks/usePage'
 import { useQueryArgs } from '@/hooks/useQueryArgs'
 import DatasetViewer from '@/components/Viewer/DatasetViewer'
-<<<<<<< HEAD
-import { Tabs, Tab } from 'baseui/tabs'
-import IconFont from '@/components/IconFont/index'
-=======
-import { getReadableStorageQuantityStr } from '@/utils'
 import IconFont from '@starwhale/ui/IconFont/index'
->>>>>>> 839e47b0
 import { createUseStyles } from 'react-jss'
 import qs from 'qs'
 import { DatasetObject, parseDataSrc, TYPES } from '@/domain/dataset/sdk'
@@ -191,7 +185,6 @@
         const { summary = {} } = datasets?.[0] ?? {}
 
         const rowAction = [
-<<<<<<< HEAD
             ...Object.entries(summary)
                 .filter(([key]) => !key.toString().startsWith('_'))
                 .map(([key]) => ({
@@ -199,24 +192,12 @@
                     overrides: {
                         TableHeadCell: {
                             style: {
-                                backgroundColor: 'var(--color-brandTableHeaderBackground)',
+                                backgroundColor:  theme.brandTableHeaderBackground,
                                 borderBottomWidth: '0',
                                 fontWeight: 'bold',
                                 fontSize: '14px',
                                 lineHeight: '14px',
                             },
-=======
-            {
-                label: 'data',
-                overrides: {
-                    TableHeadCell: {
-                        style: {
-                            backgroundColor: theme.brandTableHeaderBackground,
-                            borderBottomWidth: '0',
-                            fontWeight: 'bold',
-                            fontSize: '14px',
-                            lineHeight: '14px',
->>>>>>> 839e47b0
                         },
                         TableBodyCell: {
                             style: {
