--- conflicted
+++ resolved
@@ -17,11 +17,8 @@
 import JobStatus from '@/domain/job/components/JobStatus'
 import Button from '@starwhale/ui/Button'
 import { WithCurrentAuth } from '@/api/WithAuth'
-<<<<<<< HEAD
 import { IconTooltip } from '@starwhale/ui/Tooltip'
-=======
 import IconFont from '@starwhale/ui/IconFont'
->>>>>>> 148b4b55
 
 export default function JobListCard() {
     const [t] = useTranslation()
