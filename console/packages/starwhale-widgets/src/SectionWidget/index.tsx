--- conflicted
+++ resolved
@@ -216,7 +216,6 @@
                     {React.Children.map(children as any, (child: React.ReactElement) => {
                         if (!child) return null
 
-<<<<<<< HEAD
                         return (
                             <Resizable
                                 width={rect.width}
@@ -246,37 +245,6 @@
                                     if (resizeRect.height + e.clientY - resizeRect.clientY < boxHeight) return
                                     if (resizeRect.width + e.clientX - resizeRect.clientX > wrapperWidth) return
 
-                                    setResizeRect({
-                                        ...resizeRect,
-                                        offsetClientX: e.clientX - resizeRect.clientX,
-                                        offsetClientY: e.clientY - resizeRect.clientY,
-                                    })
-                                }}
-                                onResizeStop={() => {
-                                    const rectTmp = {
-                                        width: resizeRect.width + resizeRect.offsetClientX,
-                                        height: resizeRect.height + resizeRect.offsetClientY,
-                                    }
-                                    handleLayoutChange(rectTmp)
-                                    setRect(rectTmp)
-                                    setResizeRect({
-                                        ...resizeRect,
-                                        start: false,
-                                    })
-                                }}
-                            >
-                                <div className={styles.panelWrapper} id={child.props?.id}>
-                                    <div className={styles.contentWrapper}>{child}</div>
-                                    <ChartConfigGroup
-                                        onEdit={() => handleEditPanel(child.props?.id)}
-                                        onDelete={() => handleDeletePanel(child.props?.id)}
-                                        onPreview={() => handlePreviewPanel(child.props?.id)}
-                                    />
-                                </div>
-                            </Resizable>
-                        )
-                    })}
-=======
                                 setResizeRect({
                                     ...resizeRect,
                                     offsetClientX: e.clientX - resizeRect.clientX,
@@ -308,7 +276,6 @@
                             </div>
                         </Resizable>
                     ))}
->>>>>>> fd219467
                 </div>
             </SectionAccordionPanel>
             <Modal isOpen={isModelOpen} onClose={() => setIsModelOpen(false)} closeable animate autoFocus>
