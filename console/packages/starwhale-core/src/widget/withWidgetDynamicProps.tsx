--- conflicted
+++ resolved
@@ -70,6 +70,12 @@
                     pageSize: 1000,
                 }
 
+            if (!tableConfig)
+                return {
+                    pageNum: 1,
+                    pageSize: 1000,
+                }
+
             const sorts = tableConfig.sortBy
                 ? [
                       {
@@ -97,17 +103,10 @@
         const inViewport = useIsInViewport(myRef as any)
         const [enableLoad, setEnableload] = React.useState(false)
         const {
-<<<<<<< HEAD
             recordInfo,
             recordQuery: query,
             columnTypes,
             records,
-=======
-            columnInfo,
-            recordInfo,
-            recordQuery: query,
-            columnTypes,
->>>>>>> 25366bbd
         } = useFetchDatastoreByTable(tableName, tableOptions, enableLoad)
         useEffect(() => {
             if (enableLoad) return
@@ -192,14 +191,7 @@
                 <WrappedWidgetRender
                     {...props}
                     name={overrides?.name}
-<<<<<<< HEAD
-                    data={{
-                        records,
-                        columnTypes,
-                    }}
-=======
                     data={$data}
->>>>>>> 25366bbd
                     optionConfig={overrides?.optionConfig}
                     onOptionChange={(config) => api.onConfigChange(['widgets', id, 'optionConfig'], config)}
                     fieldConfig={overrides?.fieldConfig}
