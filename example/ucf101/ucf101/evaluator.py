--- conflicted
+++ resolved
@@ -209,29 +209,13 @@
         )
 
     @torch.no_grad()
-<<<<<<< HEAD
-    def ppl(self, data_batch: t.List[dict], index, **kw: t.Any) -> t.Any:
-=======
-    def ppl(self, videos: t.List[Video], **kw: t.Any) -> t.Any:
->>>>>>> c6a09dc3
+    def ppl(self, data_batch: t.List[dict], **kw: t.Any) -> t.Any:
         _frames_tensor = ppl_pre(
             videos=[data["video"] for data in data_batch],
             sampler=self.sampler,
             transforms=self.transforms,
         )
         output = self.model(_frames_tensor)
-<<<<<<< HEAD
-
-        # recording
-        probs = torch.nn.Softmax(dim=1)(output)
-        label = torch.max(probs, 1)[1].detach().cpu().numpy()[0]
-        annotations = [data["label"] for data in data_batch]
-        print(
-            f"id is:{index},real label is:{annotations},predict value is:{label}, probability is:{probs[0][label]}"
-        )
-
-=======
->>>>>>> c6a09dc3
         return ppl_post(output)
 
     @multi_classification(
