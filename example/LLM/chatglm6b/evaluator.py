import os
from pathlib import Path
from collections import namedtuple

import torch
from peft import TaskType, LoraConfig, get_peft_model
from gradio import gradio
from transformers import Trainer, AutoModel, AutoTokenizer, TrainingArguments
from torch.utils.data import Dataset

from starwhale import Context, dataset, evaluation, pass_context
from starwhale.api import model, experiment
from starwhale.api.service import api

ROOTDIR = Path(__file__).parent

chatglm = None
tokenizer = None


hstry = []


@evaluation.predict
def ppl(data: dict, **kw):
    text = data["text"]
    global tokenizer
    if tokenizer is None:
        tokenizer = AutoTokenizer.from_pretrained(
            str(ROOTDIR / "models"), trust_remote_code=True
        )
    global chatglm
    if chatglm is None:
        chatglm = AutoModel.from_pretrained(
            str(ROOTDIR / "models"), trust_remote_code=True
        )
        if os.path.exists(ROOTDIR / "models" / "chatglm-6b-lora.pt"):
            chatglm = load_lora_config(chatglm)
            chatglm.load_state_dict(
                torch.load(ROOTDIR / "models" / "chatglm-6b-lora.pt"), strict=False
            )
    chatglm.half().cuda().eval()
    response, h = chatglm.chat(tokenizer, text, history=hstry)
    hstry.clear()
    hstry.extend(h)
    print(f"dataset: {text}\n chatglm6b: {response} \n")
    return response


def load_lora_config(model):
    config = LoraConfig(
        task_type=TaskType.CAUSAL_LM,
        inference_mode=False,
        r=8,
        lora_alpha=32,
        lora_dropout=0.1,
        target_modules=["query_key_value"],
    )
    model = get_peft_model(model, config)
    model.print_trainable_parameters()
    return model


os.environ["CUDA_VISIBLE_DEVICES"] = "0"
device = torch.device("cuda")
max_src_length = 200
max_dst_length = 500

PROMPT_PATTERN = "问：{}"
SEP_PATTERN = "\n答： "


def create_prompt(question):
    return PROMPT_PATTERN.format(question), SEP_PATTERN


def create_prompt_ids(tokenizer, question, max_src_length):
    prompt, sep = create_prompt(question)
    sep_ids = tokenizer.encode(sep, add_special_tokens=True)
    sep_len = len(sep_ids)
    special_tokens_num = 2
    prompt_ids = tokenizer.encode(
        prompt,
        max_length=max_src_length - (sep_len - special_tokens_num),
        truncation=True,
        add_special_tokens=False,
    )

    return prompt_ids + sep_ids


def create_inputs_and_labels(tokenizer, question, answer, device, **kwargs):
    prompt = create_prompt_ids(tokenizer, question, max_src_length)
    completion = tokenizer.encode(
        answer if answer else "", max_length=max_dst_length, truncation=True, add_special_tokens=False
    )
    eop = tokenizer.eos_token_id
    inputs = prompt + completion + [eop]
    labels = [-100] * len(prompt) + completion + [eop]

    inputs = torch.tensor(inputs, dtype=torch.long, device=device)
    labels = torch.tensor(labels, dtype=torch.long, device=device)
    return inputs, labels


def get_attention_mask(tokenizer, input_ids, device):
    seq = input_ids.tolist()
    bos = tokenizer.bos_token_id
    context_len = seq.index(bos)
    seq_len = len(seq)
    attention_mask = torch.ones((seq_len, seq_len), device=device)
    attention_mask.tril_()
    attention_mask[..., :context_len] = 1
    attention_mask.unsqueeze_(0)
    attention_mask = (attention_mask < 0.5).bool()
    return attention_mask


def get_position_ids(tokenizer, input_ids, device, position_encoding_2d=True):
    seq = input_ids.tolist()
    context_len = seq.index(tokenizer.bos_token_id)
    seq_len = len(seq)
    mask = tokenizer.mask_token_id
    gmask = tokenizer.sp_tokenizer[tokenizer.gmask_token]
    mask_token = mask if mask in seq else gmask
    use_gmask = False if mask in seq else gmask

    mask_position = seq.index(mask_token)

    if position_encoding_2d:
        position_ids = torch.arange(seq_len, dtype=torch.long, device=device)
        if not use_gmask:
            position_ids[context_len:] = mask_position
        block_position_ids = torch.cat(
            (
                torch.zeros(context_len, dtype=torch.long, device=device),
                torch.arange(seq_len - context_len, dtype=torch.long, device=device)
                + 1,
            )
        )
        position_ids = torch.stack((position_ids, block_position_ids), dim=0)
    else:
        position_ids = torch.arange(seq_len, dtype=torch.long, device=device)
        if not use_gmask:
            position_ids[context_len:] = mask_position

    return position_ids


class QADataset(Dataset):
    def __init__(self, sw_dataset, tokenizer) -> None:
        super().__init__()
        self.sw_dataset = sw_dataset
        self.tokenizer = tokenizer

    def __getitem__(self, index):
        data={"question":"","answer":""}
        try:
            item_data = self.sw_dataset[index].features
        except ValueError:
<<<<<<< HEAD
            item_data = {}
        data.update(item_data)
=======
            item_data = {"question": "", "answer": ""}
>>>>>>> 59248a6c
        tokenizer = self.tokenizer
        input_ids, labels = create_inputs_and_labels(
            tokenizer, device=device, **data
        )

        attention_mask = get_attention_mask(tokenizer, input_ids, device)
        position_ids = get_position_ids(tokenizer, input_ids, device)

        return {
            "input_ids": input_ids,
            "labels": labels,
            "attention_mask": attention_mask,
            "position_ids": position_ids,
        }

    def __len__(self):
        return len(self.sw_dataset)


def collate_fn(batch):
    input_ids = []
    attention_mask = []
    labels = []
    position_ids = []

    for obj in batch:
        input_ids.append(obj["input_ids"])
        labels.append(obj["labels"])
        attention_mask.append(obj["attention_mask"])
        position_ids.append(obj["position_ids"])

    return {
        "input_ids": torch.stack(input_ids),
        "attention_mask": torch.stack(attention_mask),
        "labels": torch.stack(labels),
        "position_ids": torch.stack(position_ids),
    }


training_args = TrainingArguments(
    "output",
    fp16=True,
    save_steps=500,
    save_total_limit=3,
    gradient_accumulation_steps=1,
    per_device_train_batch_size=1,
    learning_rate=1e-4,
    max_steps=1500,
    logging_steps=50,
    remove_unused_columns=False,
    seed=0,
    data_seed=0,
    group_by_length=False,
    dataloader_pin_memory=False,
)


class ModifiedTrainer(Trainer):
    def compute_loss(self, model, inputs, return_outputs=False):
        return model(
            input_ids=inputs["input_ids"],
            attention_mask=inputs["attention_mask"],
            position_ids=inputs["position_ids"],
            labels=inputs["labels"],
        ).loss


def save_tuned_parameters(model, path):
    saved_params = {
        k: v.to(device) for k, v in model.named_parameters() if v.requires_grad
    }
    torch.save(saved_params, path)


ds_key_selectors = {
    "webqsp": {"rawquestion": "question", "parses[0].Answers[0].EntityName": "answer"},
    "grailqav1": {"answer[0].entity_name": "answer"},
    "graph_questions_testing": {"answer[0]": "answer"},
    "z_bench_common": {"prompt": "question", "gpt4": "answer"},
    "mkqa": {"query": "question", "answers.en[0].text": "answer"},
}


@pass_context
@experiment.fine_tune()
def fine_tune(
    context: Context,
) -> None:
    tokenizer = AutoTokenizer.from_pretrained(
        str(ROOTDIR / "models"), trust_remote_code=True
    )
    chatglm = AutoModel.from_pretrained(str(ROOTDIR / "models"), trust_remote_code=True)
    chatglm = load_lora_config(chatglm)
    if os.path.exists(ROOTDIR / "models" / "chatglm-6b-lora.pt"):
        chatglm.load_state_dict(
            torch.load(ROOTDIR / "models" / "chatglm-6b-lora.pt"), strict=False
        )
    sw_dataset = dataset(context.dataset_uris[0], readonly=True, create="forbid")
    sw_dataset = sw_dataset.with_loader_config(
        field_transformer=ds_key_selectors.get(sw_dataset.name, None)
    )
    train_dataset = QADataset(
        sw_dataset,
        tokenizer=tokenizer,
    )
    trainer = ModifiedTrainer(
        model=chatglm,
        train_dataset=train_dataset,
        args=training_args,
        data_collator=collate_fn,
        tokenizer=tokenizer,
    )
    trainer.train()
    save_tuned_parameters(chatglm, ROOTDIR / "models" / "chatglm-6b-lora.pt")
    model.build(
        workdir=ROOTDIR,
        name="chatglm6b",
        modules=[ppl],
    )


@api(gradio.Text(), gradio.Text())
def online_eval(question: str) -> str:
    return ppl({"text": question})


if __name__ == "__main__":
    Context = namedtuple("Context", ["dataset_uris"])
    context = Context(["webqsp/version/latest"])
    fine_tune(context)<|MERGE_RESOLUTION|>--- conflicted
+++ resolved
@@ -158,12 +158,8 @@
         try:
             item_data = self.sw_dataset[index].features
         except ValueError:
-<<<<<<< HEAD
             item_data = {}
         data.update(item_data)
-=======
-            item_data = {"question": "", "answer": ""}
->>>>>>> 59248a6c
         tokenizer = self.tokenizer
         input_ids, labels = create_inputs_and_labels(
             tokenizer, device=device, **data
