--- conflicted
+++ resolved
@@ -3,12 +3,8 @@
 import torch
 import gradio
 
-<<<<<<< HEAD
-from starwhale import PipelineHandler
-=======
 from starwhale import Text, PipelineHandler
 from starwhale.api.service import api
->>>>>>> c6a09dc3
 
 from .bleu import calculate_bleu
 from .model import DecoderRNN, EncoderRNN
